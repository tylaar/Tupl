/*
 *  Copyright 2011-2013 Brian S O'Neill
 *
 *  Licensed under the Apache License, Version 2.0 (the "License");
 *  you may not use this file except in compliance with the License.
 *  You may obtain a copy of the License at
 *
 *      http://www.apache.org/licenses/LICENSE-2.0
 *
 *  Unless required by applicable law or agreed to in writing, software
 *  distributed under the License is distributed on an "AS IS" BASIS,
 *  WITHOUT WARRANTIES OR CONDITIONS OF ANY KIND, either express or implied.
 *  See the License for the specific language governing permissions and
 *  limitations under the License.
 */

package org.cojen.tupl;

import java.io.Closeable;
import java.io.IOException;

/**
 * Mapping of keys to values, ordered by key, in lexicographical
 * order. Although Java bytes are signed, they are treated as unsigned for
 * ordering purposes. The natural order of an index cannot be changed.
 *
 * @author Brian S O'Neill
 * @see Database
 */
public interface Index extends View, Closeable {
    /**
     * @return randomly assigned, unique non-zero identifier for this index
     */
    public long getId();

    /**
     * @return unique user-specified index name
     */
    public byte[] getName();

    /**
     * @return name decoded as UTF-8
     */
    public String getNameString();

    /**
     * {@inheritDoc}
     */
    @Override
    public Cursor newCursor(Transaction txn);

    /**
     * {@inheritDoc}
     */
    @Override
    public byte[] load(Transaction txn, byte[] key) throws IOException;

    /**
     * {@inheritDoc}
     */
    @Override
    public void store(Transaction txn, byte[] key, byte[] value) throws IOException;

    /**
     * {@inheritDoc}
     */
    @Override
    public byte[] exchange(Transaction txn, byte[] key, byte[] value) throws IOException;

    /**
     * {@inheritDoc}
     */
    @Override
    public boolean insert(Transaction txn, byte[] key, byte[] value) throws IOException;

    /**
     * {@inheritDoc}
     */
    @Override
    public boolean replace(Transaction txn, byte[] key, byte[] value) throws IOException;

    /**
     * {@inheritDoc}
     */
    @Override
    public boolean update(Transaction txn, byte[] key, byte[] oldValue, byte[] newValue)
        throws IOException;

    /**
     * {@inheritDoc}
     */
    @Override
    public boolean delete(Transaction txn, byte[] key) throws IOException;

    /**
     * {@inheritDoc}
     */
    @Override
    public boolean remove(Transaction txn, byte[] key, byte[] value) throws IOException;

    /**
<<<<<<< HEAD
     * {@inheritDoc}
     */
    //@Override
    //public byte[] swap(Transaction txn, byte[] key, byte[] newValue) throws IOException;

    /**
     * {@inheritDoc}
     */
    @Override
    public Stream newStream();

    /**
=======
>>>>>>> b0448ec0
     * Verifies the integrity of the index.
     *
     * @param observer optional observer; pass null for default
     * @return true if verification passed
     */
    public boolean verify(VerificationObserver observer) throws IOException;

    /**
     * Closes this index reference, causing it to become empty and {@link
     * ClosedIndexException unmodifiable}. The underlying index is still valid
     * and can be re-opened.  Closing an index is relatively expensive, and so
     * it should be kept open if frequently accessed.
     *
     * <p>An index cannot be closed if any cursors are accessing it. Also,
     * indexes should not be closed if they are referenced by active
     * transactions. Although closing the index is safe, the transaction might
     * re-open it.
     *
     * @throws IllegalStateException if any cursors are active in this index
     */
    @Override
    public void close() throws IOException;

    public boolean isClosed();

    /**
     * Fully closes and removes an empty index. An exception is thrown if the index isn't empty
     * or if the close constraints aren't met. In particular, an index cannot be closed if any
     * cursors are accessing it. Also, an index cannot be dropped when referenced by an
     * in-progress transaction which has modified it.
     *
     * @throws IllegalStateException if index isn't empty or if close fails
     * @throws ClosedIndexException if this index reference is closed
     */
    public void drop() throws IOException;
}<|MERGE_RESOLUTION|>--- conflicted
+++ resolved
@@ -99,21 +99,12 @@
     public boolean remove(Transaction txn, byte[] key, byte[] value) throws IOException;
 
     /**
-<<<<<<< HEAD
-     * {@inheritDoc}
-     */
-    //@Override
-    //public byte[] swap(Transaction txn, byte[] key, byte[] newValue) throws IOException;
-
-    /**
      * {@inheritDoc}
      */
     @Override
     public Stream newStream();
 
     /**
-=======
->>>>>>> b0448ec0
      * Verifies the integrity of the index.
      *
      * @param observer optional observer; pass null for default
