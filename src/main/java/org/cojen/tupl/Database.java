/*
 *  Copyright 2011-2013 Brian S O'Neill
 *
 *  Licensed under the Apache License, Version 2.0 (the "License");
 *  you may not use this file except in compliance with the License.
 *  You may obtain a copy of the License at
 *
 *      http://www.apache.org/licenses/LICENSE-2.0
 *
 *  Unless required by applicable law or agreed to in writing, software
 *  distributed under the License is distributed on an "AS IS" BASIS,
 *  WITHOUT WARRANTIES OR CONDITIONS OF ANY KIND, either express or implied.
 *  See the License for the specific language governing permissions and
 *  limitations under the License.
 */

package org.cojen.tupl;

import java.io.BufferedWriter;
import java.io.File;
import java.io.FileOutputStream;
import java.io.InputStream;
import java.io.InterruptedIOException;
import java.io.IOException;
import java.io.OutputStreamWriter;
import java.io.Serializable;
import java.io.Writer;

import java.lang.ref.Reference;
import java.lang.ref.ReferenceQueue;

import java.math.BigInteger;

import java.util.ArrayList;
import java.util.Arrays;
import java.util.Collections;
import java.util.EnumSet;
import java.util.List;
import java.util.Map;
import java.util.TreeMap;
import java.util.Set;

import java.util.concurrent.TimeUnit;

import java.util.concurrent.atomic.AtomicReferenceFieldUpdater;

import java.util.concurrent.locks.Lock;

import static java.lang.System.arraycopy;

import static java.util.Arrays.fill;

import static org.cojen.tupl.Node.*;
import static org.cojen.tupl.Utils.*;

/**
 * Main database class, containing a collection of transactional indexes. Call
 * {@link #open open} to obtain a Database instance. Examples:
 *
 * <p>Open a non-durable database, limited to a max size of 100MB:
 *
 * <pre>
 * DatabaseConfig config = new DatabaseConfig().maxCacheSize(100_000_000);
 * Database db = Database.open(config);
 * </pre>
 *
 * <p>Open a regular database, setting the minimum cache size to ensure enough
 * memory is initially available. A weak {@link DurabilityMode durability mode}
 * offers the best transactional commit performance.
 *
 * <pre>
 * DatabaseConfig config = new DatabaseConfig()
 *    .baseFilePath("/var/lib/tupl")
 *    .minCacheSize(100_000_000)
 *    .durabilityMode(DurabilityMode.NO_FLUSH);
 *
 * Database db = Database.open(config);
 * </pre>
 *
 * <p>The following files are created by the above example:
 *
 * <ul>
 * <li><code>/var/lib/tupl.db</code> &ndash; primary data file
 * <li><code>/var/lib/tupl.info</code> &ndash; text file describing the database configuration
 * <li><code>/var/lib/tupl.lock</code> &ndash; lock file to ensure that at most one process can have the database open
 * <li><code>/var/lib/tupl.redo.0</code> &ndash; first transaction redo log file
 * </ul>
 *
 * <p>New redo log files are created by {@link #checkpoint checkpoints}, which
 * also delete the old files. When {@link #beginSnapshot snapshots} are in
 * progress, one or more numbered temporary files are created. For example:
 * <code>/var/lib/tupl.temp.123</code>.
 *
 * @author Brian S O'Neill
 * @see DatabaseConfig
 */
public final class Database extends CauseCloseable {
    private static final int DEFAULT_CACHED_NODES = 1000;
    // +2 for registry and key map root nodes, +1 for one user index, and +2
    // for usage list to function correctly. It always assumes that the least
    // recently used node points to a valid, more recently used node.
    private static final int MIN_CACHED_NODES = 5;

    // Approximate byte overhead per node. Influenced by many factors,
    // including pointer size and child node references. This estimate assumes
    // 32-bit pointers.
    private static final int NODE_OVERHEAD = 100;

    private static int nodeCountFromBytes(long bytes, int pageSize) {
        if (bytes <= 0) {
            return 0;
        }
        pageSize += NODE_OVERHEAD;
        bytes += pageSize - 1;
        if (bytes <= 0) {
            // Overflow.
            return Integer.MAX_VALUE;
        }
        long count = bytes / pageSize;
        return count <= Integer.MAX_VALUE ? (int) count : Integer.MAX_VALUE;
    }

    private static long byteCountFromNodes(int nodes, int pageSize) {
        return nodes * (long) (pageSize + NODE_OVERHEAD);
    }

    private static final int ENCODING_VERSION = 20130112;

    private static final int I_ENCODING_VERSION        = 0;
    private static final int I_ROOT_PAGE_ID            = I_ENCODING_VERSION + 4;
    private static final int I_MASTER_UNDO_LOG_PAGE_ID = I_ROOT_PAGE_ID + 8;
    private static final int I_TRANSACTION_ID          = I_MASTER_UNDO_LOG_PAGE_ID + 8;
    private static final int I_CHECKPOINT_NUMBER       = I_TRANSACTION_ID + 8;
    private static final int I_REDO_TXN_ID             = I_CHECKPOINT_NUMBER + 8;
    private static final int I_REDO_POSITION           = I_REDO_TXN_ID + 8;
    private static final int HEADER_SIZE               = I_REDO_POSITION + 8;

    private static final int DEFAULT_PAGE_SIZE = 4096;
    private static final int MINIMUM_PAGE_SIZE = 512;
    private static final int MAXIMUM_PAGE_SIZE = 65536;

    private static final int OPEN_REGULAR = 0, OPEN_DESTROY = 1, OPEN_TEMP = 2;

    final EventListener mEventListener;

    private final LockedFile mLockFile;

    final DurabilityMode mDurabilityMode;
    final long mDefaultLockTimeoutNanos;
    final LockManager mLockManager;
    final RedoWriter mRedoWriter;
    final PageDb mPageDb;
    final int mPageSize;

    private final BufferPool mSpareBufferPool;

    private final Latch mUsageLatch;
    private int mMaxNodeCount;
    private int mNodeCount;
    private Node mMostRecentlyUsed;
    private Node mLeastRecentlyUsed;

    private final Lock mSharedCommitLock;

    // Is either CACHED_DIRTY_0 or CACHED_DIRTY_1. Access is guarded by commit lock.
    private byte mCommitState;

    // Is false for empty databases which have never checkpointed.
    private volatile boolean mHasCheckpointed = true;

    // Typically opposite of mCommitState, or negative if checkpoint is not in
    // progress. Indicates which nodes are being flushed by the checkpoint.
    private volatile int mCheckpointFlushState = CHECKPOINT_NOT_FLUSHING;

    private static final int CHECKPOINT_FLUSH_PREPARE = -2, CHECKPOINT_NOT_FLUSHING = -1;

    // The root tree, which maps tree ids to other tree root node ids.
    private final Tree mRegistry;

    static final byte KEY_TYPE_INDEX_NAME   = 0; // prefix for name to id mapping
    static final byte KEY_TYPE_INDEX_ID     = 1; // prefix for id to name mapping
    static final byte KEY_TYPE_TREE_ID_MASK = 2; // full key for random tree id mask
    static final byte KEY_TYPE_NEXT_TREE_ID = 3; // full key for tree id sequence

    // Various mappings, defined by KEY_TYPE_ fields.
    private final Tree mRegistryKeyMap;

    private final Latch mOpenTreesLatch;
    // Maps tree names to open trees.
    private final Map<byte[], TreeRef> mOpenTrees;
    private final LHashTable.Obj<TreeRef> mOpenTreesById;
    private final ReferenceQueue<Tree> mOpenTreesRefQueue;

    private final PageAllocator mAllocator;

    final FragmentCache mFragmentCache;
    final int mMaxFragmentedEntrySize;

    // Fragmented values which are transactionally deleted go here.
    private volatile FragmentedTrash mFragmentedTrash;

    // Pre-calculated maximum capacities for inode levels.
    private final long[] mFragmentInodeLevelCaps;

    private final Object mTxnIdLock = new Object();
    // The following fields are guarded by mTxnIdLock.
    private long mTxnId;
    private UndoLog mTopUndoLog;
    private int mUndoLogCount;

    private final Object mCheckpointLock = new Object();

    private long mLastCheckpointNanos;

    private volatile Checkpointer mCheckpointer;

    private final TempFileManager mTempFileManager;

    volatile boolean mClosed;
    volatile Throwable mClosedCause;

    private static final AtomicReferenceFieldUpdater<Database, Throwable> cClosedCauseUpdater =
        AtomicReferenceFieldUpdater.newUpdater(Database.class, Throwable.class, "mClosedCause");

    /**
     * Open a database, creating it if necessary.
     */
    public static Database open(DatabaseConfig config) throws IOException {
        config = config.clone();
        Database db = new Database(config, OPEN_REGULAR);
        db.finishInit(config);
        return db;
    }

    /**
     * Delete the contents of an existing database, and replace it with an
     * empty one. When using a raw block device for the data file, this method
     * must be used to format it.
     */
    public static Database destroy(DatabaseConfig config) throws IOException {
        config = config.clone();
        if (config.mReadOnly) {
            throw new IllegalArgumentException("Cannot destroy read-only database");
        }
        Database db = new Database(config, OPEN_DESTROY);
        db.finishInit(config);
        return db;
    }

    /**
     * @param config base file is set as a side-effect
     */
    static Tree openTemp(TempFileManager tfm, DatabaseConfig config) throws IOException {
        File file = tfm.createTempFile();
        config.baseFile(file);
        config.dataFile(file);
        config.createFilePath(false);
        config.durabilityMode(DurabilityMode.NO_FLUSH);
        Database db = new Database(config, OPEN_TEMP);
        tfm.register(file, db);
        db.mCheckpointer = new Checkpointer(db, config);
        db.mCheckpointer.start();
        return db.mRegistry;
    }

    /**
     * @param config unshared config
     */
    private Database(DatabaseConfig config, int openMode) throws IOException {
        config.mEventListener = mEventListener = SafeEventListener.makeSafe(config.mEventListener);

        final File baseFile = config.mBaseFile;
        final File[] dataFiles = config.dataFiles();

        int pageSize = config.mPageSize;
        if (pageSize <= 0) {
            config.pageSize(pageSize = DEFAULT_PAGE_SIZE);
        } else if (pageSize < MINIMUM_PAGE_SIZE) {
            throw new IllegalArgumentException
                ("Page size is too small: " + pageSize + " < " + MINIMUM_PAGE_SIZE);
        } else if (pageSize > MAXIMUM_PAGE_SIZE) {
            throw new IllegalArgumentException
                ("Page size is too large: " + pageSize + " > " + MAXIMUM_PAGE_SIZE);
        }

        int minCache, maxCache;
        cacheSize: {
            long minCachedBytes = Math.max(0, config.mMinCachedBytes);
            long maxCachedBytes = Math.max(0, config.mMaxCachedBytes);

            if (maxCachedBytes == 0) {
                maxCachedBytes = minCachedBytes;
                if (maxCachedBytes == 0) {
                    minCache = maxCache = DEFAULT_CACHED_NODES;
                    break cacheSize;
                }
            }

            if (minCachedBytes > maxCachedBytes) {
                throw new IllegalArgumentException
                    ("Minimum cache size exceeds maximum: " +
                     minCachedBytes + " > " + maxCachedBytes);
            }

            minCache = nodeCountFromBytes(minCachedBytes, pageSize);
            maxCache = nodeCountFromBytes(maxCachedBytes, pageSize);

            minCache = Math.max(MIN_CACHED_NODES, minCache);
            maxCache = Math.max(MIN_CACHED_NODES, maxCache);
        }

        // Update config such that info file is correct.
        config.mMinCachedBytes = byteCountFromNodes(minCache, pageSize);
        config.mMaxCachedBytes = byteCountFromNodes(maxCache, pageSize);

        mUsageLatch = new Latch();
        mMaxNodeCount = maxCache;

        mDurabilityMode = config.mDurabilityMode;
        mDefaultLockTimeoutNanos = config.mLockTimeoutNanos;
        mLockManager = new LockManager(mDefaultLockTimeoutNanos);

        if (baseFile != null && !config.mReadOnly && config.mMkdirs) {
            baseFile.getParentFile().mkdirs();
            for (File f : dataFiles) {
                f.getParentFile().mkdirs();
            }
        }

        try {
            // Create lock file and write info file of properties.
            if (baseFile == null || openMode == OPEN_TEMP) {
                mLockFile = null;
            } else {
                mLockFile = new LockedFile
                    (new File(baseFile.getPath() + ".lock"), config.mReadOnly);
                if (!config.mReadOnly) {
                    File infoFile = new File(baseFile.getPath() + ".info");
                    Writer w = new BufferedWriter
                        (new OutputStreamWriter(new FileOutputStream(infoFile), "UTF-8"));
                    try {
                        config.writeInfo(w);
                    } finally {
                        w.close();
                    }
                }
            }

            EnumSet<OpenOption> options = config.createOpenOptions();
            if (baseFile != null && openMode == OPEN_DESTROY) {
                // Delete old redo log files.
                deleteNumberedFiles(baseFile, ".redo.");
            }

            if (dataFiles == null) {
                mPageDb = new NonPageDb(pageSize);
            } else {
                mPageDb = new DurablePageDb
                    (pageSize, dataFiles, options, config.mCrypto, openMode == OPEN_DESTROY);
            }

            // Actual page size might differ from configured size.
            mPageSize = mPageDb.pageSize();

            mSharedCommitLock = mPageDb.sharedCommitLock();

            // Pre-allocate nodes. They are automatically added to the usage
            // list, and so nothing special needs to be done to allow them to
            // get used. Since the initial state is clean, evicting these
            // nodes does nothing.

            long cacheInitStart = 0;
            if (mEventListener != null) {
                mEventListener.notify(EventType.CACHE_INIT_BEGIN,
                                      "Initializing %1$d cached nodes", minCache);
                cacheInitStart = System.nanoTime();
            }

            try {
                for (int i=minCache; --i>=0; ) {
                    allocLatchedNode(true).releaseExclusive();
                }
            } catch (OutOfMemoryError e) {
                mMostRecentlyUsed = null;
                mLeastRecentlyUsed = null;

                throw new OutOfMemoryError
                    ("Unable to allocate the minimum required number of cached nodes: " +
                     minCache + " (" + (minCache * (pageSize + NODE_OVERHEAD)) + " bytes)");
            }

            if (mEventListener != null) {
                double duration = (System.nanoTime() - cacheInitStart) / 1000000000.0;
                mEventListener.notify(EventType.CACHE_INIT_COMPLETE,
                                      "Cache initialization completed in %1$1.3f seconds",
                                      duration, TimeUnit.SECONDS);
            }

            int spareBufferCount = Runtime.getRuntime().availableProcessors();
            mSpareBufferPool = new BufferPool(mPageSize, spareBufferCount);

            mSharedCommitLock.lock();
            try {
                mCommitState = CACHED_DIRTY_0;
            } finally {
                mSharedCommitLock.unlock();
            }

            byte[] header = new byte[HEADER_SIZE];
            mPageDb.readExtraCommitData(header);

            mRegistry = new Tree(this, Tree.REGISTRY_ID, null, null, loadRegistryRoot(header));

            mOpenTreesLatch = new Latch();
            if (openMode == OPEN_TEMP) {
                mOpenTrees = Collections.emptyMap();
                mOpenTreesById = new LHashTable.Obj<TreeRef>(0);
                mOpenTreesRefQueue = null;
            } else {
                mOpenTrees = new TreeMap<byte[], TreeRef>(KeyComparator.THE);
                mOpenTreesById = new LHashTable.Obj<TreeRef>(16);
                mOpenTreesRefQueue = new ReferenceQueue<Tree>();
            }

            synchronized (mTxnIdLock) {
                mTxnId = readLongLE(header, I_TRANSACTION_ID);
            }

            long redoNum = readLongLE(header, I_CHECKPOINT_NUMBER);
            long redoPos = readLongLE(header, I_REDO_POSITION);
            long redoTxnId = readLongLE(header, I_REDO_TXN_ID);

            if (openMode == OPEN_TEMP) {
                mRegistryKeyMap = null;
            } else {
                mRegistryKeyMap = openInternalTree(Tree.REGISTRY_KEY_MAP_ID, true);
            }

            mAllocator = new PageAllocator(mPageDb);

            if (baseFile == null) {
                // Non-durable database never evicts anything.
                mFragmentCache = new FragmentMap();
            } else {
                // Regular database evicts automatically.
                mFragmentCache = new FragmentCache(this, mMaxNodeCount);
            }

            if (openMode != OPEN_TEMP) {
                Tree tree = openInternalTree(Tree.FRAGMENTED_TRASH_ID, false);
                if (tree != null) {
                    mFragmentedTrash = new FragmentedTrash(tree);
                }
            }

            // Limit maximum fragmented entry size to guarantee that 2 entries
            // fit. Each also requires 2 bytes for pointer and up to 3 bytes
            // for value length field.
            mMaxFragmentedEntrySize = (pageSize - Node.TN_HEADER_SIZE - (2 + 3 + 2 + 3)) >> 1;

            mFragmentInodeLevelCaps = calculateInodeLevelCaps(mPageSize);

            long recoveryStart = 0;
            if (baseFile == null || openMode == OPEN_TEMP) {
                mRedoWriter = null;
            } else {
                // Perform recovery by examining redo and undo logs.

                if (mEventListener != null) {
                    mEventListener.notify(EventType.RECOVERY_BEGIN, "Database recovery begin");
                    recoveryStart = System.nanoTime();
                }

                LHashTable.Obj<Transaction> txns = new LHashTable.Obj<Transaction>(16);
                {
                    long masterNodeId = readLongLE(header, I_MASTER_UNDO_LOG_PAGE_ID);
                    if (masterNodeId != 0) {
                        if (mEventListener != null) {
                            mEventListener.notify
                                (EventType.RECOVERY_LOAD_UNDO_LOGS, "Loading undo logs");
                        }
                        UndoLog.recoverMasterUndoLog(this, masterNodeId)
                            .recoverTransactions(txns, LockMode.UPGRADABLE_READ, 0);
                    }
                }

                ReplicationManager rm = config.mReplManager;
                if (rm != null) {
                    rm.start(redoPos);
                    ReplRedoEngine engine = new ReplRedoEngine
                        (rm, config.mMaxReplicaThreads, this, txns);
                    mRedoWriter = engine.initWriter(redoNum);

                    // Cannot start recovery until constructor is finished and final field
                    // values are visible to other threads. Pass the state to the caller
                    // through the config object.
                    config.mReplRecoveryStartNanos = recoveryStart;
                    config.mReplInitialTxnId = redoTxnId;
                } else {
                    long logId = redoNum;

                    // Make sure old redo logs are deleted. Process might have exited
                    // before last checkpoint could delete them.
                    for (int i=1; i<=2; i++) {
                        RedoLog.deleteOldFile(config.mBaseFile, logId - i);
                    }

                    RedoLogApplier applier = new RedoLogApplier(this, txns);
                    RedoLog replayLog = new RedoLog(config, logId, redoPos);

                    // As a side-effect, log id is set one higher than last file scanned.
                    Set<File> redoFiles = replayLog.replay
                        (applier, mEventListener, EventType.RECOVERY_APPLY_REDO_LOG,
                         "Applying redo log: %1$d");

                    boolean doCheckpoint = !redoFiles.isEmpty();

                    // Avoid re-using transaction ids used by recovery.
                    redoTxnId = applier.mHighestTxnId;
                    if (redoTxnId != 0) {
                        synchronized (mTxnIdLock) {
                            // Subtract for modulo comparison.
                            if (mTxnId == 0 || (redoTxnId - mTxnId) > 0) {
                                mTxnId = redoTxnId;
                            }
                        }
                    }

                    if (txns.size() > 0) {
                        // Rollback or truncate all remaining transactions. They were never
                        // explicitly rolled back, or they were committed but not cleaned up.

                        if (mEventListener != null) {
                            mEventListener.notify
                                (EventType.RECOVERY_PROCESS_REMAINING,
                                 "Processing remaining transactions");
                        }

                        txns.traverse(new LHashTable.Visitor
                                      <LHashTable.ObjEntry<Transaction>, IOException>()
                        {
                            public boolean visit(LHashTable.ObjEntry<Transaction> entry)
                                throws IOException
                            {
                                entry.value.recoveryCleanup();
                                return false;
                            }
                        });

                        doCheckpoint = true;
                    }

                    // New redo logs begin with identifiers one higher than last scanned.
                    mRedoWriter = new RedoLog(config, replayLog);

                    if (doCheckpoint) {
                        checkpoint(true, 0, 0);
                        // Only cleanup after successful checkpoint.
                        for (File file : redoFiles) {
                            file.delete();
                        }
                    }

                    // Delete lingering fragmented values after undo logs have been processed,
                    // ensuring deletes were committed.
                    emptyAllFragmentedTrash(true);

                    recoveryComplete(recoveryStart);
                }
            }

            if (baseFile == null || openMode == OPEN_TEMP) {
                mTempFileManager = null;
            } else {
                mTempFileManager = new TempFileManager(baseFile);
            }
        } catch (Throwable e) {
            closeQuietly(null, this, e);
            throw rethrow(e);
        }
    }

    /**
     * Post construction, allow additional threads access to the database.
     */
    private void finishInit(DatabaseConfig config) throws IOException {
        if (mRedoWriter == null && mTempFileManager == null) {
            // Nothing is durable and nothing to ever clean up 
            return;
        }

        Checkpointer c = new Checkpointer(this, config);
        mCheckpointer = c;

        // Register objects to automatically shutdown.
        c.register(mRedoWriter);
        c.register(mTempFileManager);

        if (mRedoWriter instanceof ReplRedoWriter) {
            // Start replication and recovery.
            ReplRedoWriter writer = (ReplRedoWriter) mRedoWriter;
            try {
                // Pass the original listener, in case it has been specialized.
                writer.recover(config.mReplInitialTxnId, config.mEventListener);
            } catch (Throwable e) {
                closeQuietly(null, this, e);
                throw rethrow(e);
            }
            checkpoint();
            recoveryComplete(config.mReplRecoveryStartNanos);
        }

        c.start();
    }

    private void recoveryComplete(long recoveryStart) {
        if (mRedoWriter != null && mEventListener != null) {
            double duration = (System.nanoTime() - recoveryStart) / 1000000000.0;
            mEventListener.notify(EventType.RECOVERY_COMPLETE,
                                  "Recovery completed in %1$1.3f seconds",
                                  duration, TimeUnit.SECONDS);
        }
    }

    /*
    void trace() throws IOException {
        int[] inBuckets = new int[16];
        int[] leafBuckets = new int[16];

        java.util.BitSet pages = mPageDb.tracePages();
        mRegistry.mRoot.tracePages(this, pages, inBuckets, leafBuckets);
        mRegistryKeyMap.mRoot.tracePages(this, pages, inBuckets, leafBuckets);

        Cursor all = allIndexes();
        for (all.first(); all.key() != null; all.next()) {
            Index ix = indexById(all.value());
            System.out.println(ix.getNameString());

            Cursor c = ix.newCursor(Transaction.BOGUS);
            c.first();
            System.out.println("height: " + ((TreeCursor) c).height());
            c.reset();

            ((Tree) ix).mRoot.tracePages(this, pages, inBuckets, leafBuckets);
            System.out.println("unaccounted: " + pages.cardinality());
            System.out.println("internal avail: " + Arrays.toString(inBuckets));
            System.out.println("leaf avail: " + Arrays.toString(leafBuckets));
        }
        all.reset();

        System.out.println("unaccounted: " + pages.cardinality());
        System.out.println(pages);
    }
    */

    /**
     * Returns the given named index, returning null if not found.
     *
     * @return shared Index instance; null if not found
     */
    public Index findIndex(byte[] name) throws IOException {
        return openIndex(name.clone(), false);
    }

    /**
     * Returns the given named index, returning null if not found. Name is UTF-8
     * encoded.
     *
     * @return shared Index instance; null if not found
     */
    public Index findIndex(String name) throws IOException {
        return openIndex(name.getBytes("UTF-8"), false);
    }

    /**
     * Returns the given named index, creating it if necessary.
     *
     * @return shared Index instance
     */
    public Index openIndex(byte[] name) throws IOException {
        return openIndex(name.clone(), true);
    }

    /**
     * Returns the given named index, creating it if necessary. Name is UTF-8
     * encoded.
     *
     * @return shared Index instance
     */
    public Index openIndex(String name) throws IOException {
        return openIndex(name.getBytes("UTF-8"), true);
    }

    /**
     * Returns an index by its identifier, returning null if not found.
     *
     * @throws IllegalArgumentException if id is reserved
     */
    public Index indexById(long id) throws IOException {
        if (Tree.isInternal(id)) {
            throw new IllegalArgumentException("Invalid id: " + id);
        }

        Index index;

        final Lock commitLock = sharedCommitLock();
        commitLock.lock();
        try {
            if ((index = lookupIndexById(id)) != null) {
                return index;
            }

            byte[] idKey = new byte[9];
            idKey[0] = KEY_TYPE_INDEX_ID;
            writeLongBE(idKey, 1, id);

            byte[] name = mRegistryKeyMap.load(null, idKey);

            if (name == null) {
                return null;
            }

            index = openIndex(name, false);
        } catch (Throwable e) {
            if (e instanceof DatabaseException && ((DatabaseException) e).isRecoverable()) {
                throw (DatabaseException) e;
            }
            throw closeOnFailure(this, e);
        } finally {
            commitLock.unlock();
        }

        if (index == null) {
            // Registry needs to be repaired to fix this.
            throw new DatabaseException("Unable to find index in registry");
        }

        return index;
    }

    /**
     * @return null if index is not open
     */
    private Tree lookupIndexById(long id) {
        mOpenTreesLatch.acquireShared();
        try {
            LHashTable.ObjEntry<TreeRef> entry = mOpenTreesById.get(id);
            return entry == null ? null : entry.value.get();
        } finally {
            mOpenTreesLatch.releaseShared();
        }
    }

    /**
     * Returns an index by its identifier, returning null if not found.
     *
     * @param id big-endian encoded long integer
     * @throws IllegalArgumentException if id is malformed or reserved
     */
    public Index indexById(byte[] id) throws IOException {
        if (id.length != 8) {
            throw new IllegalArgumentException("Expected an 8 byte identifier: " + id.length);
        }
        return indexById(readLongBE(id, 0));
    }

    /**
     * Allows access to internal indexes which can use the redo log.
     */
    Index anyIndexById(long id) throws IOException {
        if (id == Tree.REGISTRY_KEY_MAP_ID) {
            return mRegistryKeyMap;
        } else if (id == Tree.FRAGMENTED_TRASH_ID) {
            return fragmentedTrash().mTrash;
        }
        return indexById(id);
    }

    /**
     * Returns a Cursor which maps all available index names to
     * identifiers. Identifiers are long integers, big-endian encoded.
     * Attempting to store anything into the Cursor causes an {@link
     * UnmodifiableViewException} to be thrown.
     */
    public Cursor allIndexes() throws IOException {
        return new IndexesCursor(mRegistryKeyMap.newCursor(null));
    }

    /**
     * Returns a new Transaction with the {@link DatabaseConfig#durabilityMode default}
     * durability mode.
     */
    public Transaction newTransaction() {
        return doNewTransaction(mDurabilityMode);
    }

    /**
     * Returns a new Transaction with the given durability mode. If null, the
     * {@link DatabaseConfig#durabilityMode default} is used.
     */
    public Transaction newTransaction(DurabilityMode durabilityMode) {
        return doNewTransaction(durabilityMode == null ? mDurabilityMode : durabilityMode);
    }

    private Transaction doNewTransaction(DurabilityMode durabilityMode) {
        return new Transaction
            (this, durabilityMode, LockMode.UPGRADABLE_READ, mDefaultLockTimeoutNanos);
    }

    /**
     * Convenience method which returns a transaction intended for locking. Caller can make
     * modifications only if commit lock is held.
     */
    Transaction newLockTransaction() {
        return new Transaction(this, DurabilityMode.NO_REDO, LockMode.UPGRADABLE_READ, -1);
    }

    /**
     * Caller must hold commit lock. This ensures that highest transaction id
     * is persisted correctly by checkpoint.
     */
    void register(UndoLog undo) {
        synchronized (mTxnIdLock) {
            UndoLog top = mTopUndoLog;
            if (top != null) {
                undo.mPrev = top;
                top.mNext = undo;
            }
            mTopUndoLog = undo;
            mUndoLogCount++;
        }
    }

    /**
     * Caller must hold commit lock. This ensures that highest transaction id
     * is persisted correctly by checkpoint.
     *
     * @return non-zero transaction id
     */
    long nextTransactionId() throws IOException {
        RedoWriter redo = mRedoWriter;
        if (redo != null) {
            // Replicas cannot create loggable transactions.
            redo.opWriteCheck();
        }

        long txnId;
        do {
            synchronized (mTxnIdLock) {
                txnId = ++mTxnId;
            }
        } while (txnId == 0);

        return txnId;
    }

    /**
     * Called only by UndoLog.
     */
    void unregister(UndoLog log) {
        synchronized (mTxnIdLock) {
            UndoLog prev = log.mPrev;
            UndoLog next = log.mNext;
            if (prev != null) {
                prev.mNext = next;
                log.mPrev = null;
            }
            if (next != null) {
                next.mPrev = prev;
                log.mNext = null;
            } else if (log == mTopUndoLog) {
                mTopUndoLog = prev;
            }
            mUndoLogCount--;
        }
    }

    /**
     * Preallocates pages for immediate use. The actual amount allocated
     * varies, depending on the amount of free pages already available.
     *
     * @return actual amount allocated
     */
    public long preallocate(long bytes) throws IOException {
        if (!mClosed && mPageDb instanceof DurablePageDb) {
            int pageSize = mPageSize;
            long pageCount = (bytes + pageSize - 1) / pageSize;
            if (pageCount > 0) {
                pageCount = mPageDb.allocatePages(pageCount);
                if (pageCount > 0) {
                    try {
                        checkpoint(true, 0, 0);
                    } catch (Throwable e) {
                        closeQuietly(null, this, e);
                        throw rethrow(e);
                    }
                }
                return pageCount * pageSize;
            }
        }
        return 0;
    }

    /**
     * Support for capturing a snapshot (hot backup) of the database, while
     * still allowing concurrent modifications. The snapshot contains all data
     * up to the last checkpoint. Call the {@link #checkpoint checkpoint}
     * method immediately before to ensure that an up-to-date snapshot is
     * captured.
     *
     * <p>To restore from a snapshot, store it in the primary data file, which
     * is the base file with a ".db" extension. Make sure no redo log files
     * exist and then open the database. Alternatively, call {@link
     * #restoreFromSnapshot restoreFromSnapshot}, which also supports restoring
     * into separate data files.
     *
     * <p>During the snapshot, temporary files are created to hold pre-modified
     * copies of pages. If the snapshot destination stream blocks for too long,
     * these files keep growing. File growth rate increases too if the database
     * is being heavily modified. In the worst case, the temporary files can
     * become larger than the primary database files.
     *
     * @return a snapshot control object, which must be closed when no longer needed
     */
    public Snapshot beginSnapshot() throws IOException {
        if (!(mPageDb instanceof DurablePageDb)) {
            throw new UnsupportedOperationException("Snapshot only allowed for durable databases");
        }
        checkClosed();
        DurablePageDb pageDb = (DurablePageDb) mPageDb;
        return pageDb.beginSnapshot(mTempFileManager);
    }

    /**
     * Restore from a {@link #beginSnapshot snapshot}, into the data files
     * defined by the given configuration.
     *
     * @param in snapshot source; does not require extra buffering; auto-closed
     */
    public static Database restoreFromSnapshot(DatabaseConfig config, InputStream in)
        throws IOException
    {
        File[] dataFiles = config.dataFiles();
        if (dataFiles == null) {
            throw new UnsupportedOperationException("Restore only allowed for durable databases");
        }
        if (!config.mReadOnly && config.mMkdirs) {
            for (File f : dataFiles) {
                f.getParentFile().mkdirs();
            }
        }
        EnumSet<OpenOption> options = config.createOpenOptions();
        // Delete old redo log files.
        deleteNumberedFiles(config.mBaseFile, ".redo.");
        DurablePageDb.restoreFromSnapshot
            (config.mPageSize, dataFiles, options, config.mCrypto, in).close();
        return Database.open(config);
    }

    /**
     * Returns an immutable copy of database statistics.
     */
    public Stats stats() {
        Stats stats = new Stats();

        stats.mPageSize = mPageSize;

        mSharedCommitLock.lock();
        try {
            long cursorCount = 0;
            mOpenTreesLatch.acquireShared();
            try {
                stats.mOpenIndexes = mOpenTrees.size();
                for (TreeRef treeRef : mOpenTrees.values()) {
                    Tree tree = treeRef.get();
                    if (tree != null) {
                        cursorCount += tree.mRoot.countCursors(); 
                    }
                }
            } finally {
                mOpenTreesLatch.releaseShared();
            }

            stats.mCursorCount = cursorCount;

            PageDb.Stats pstats = mPageDb.stats();
            stats.mFreePages = pstats.freePages;
            stats.mTotalPages = pstats.totalPages;

            stats.mLockCount = mLockManager.numLocksHeld();

            synchronized (mTxnIdLock) {
                stats.mTxnCount = mUndoLogCount;
                stats.mTxnsCreated = mTxnId;
            }
        } finally {
            mSharedCommitLock.unlock();
        }

        return stats;
    }

    /**
     * Immutable copy of database {@link Database#stats statistics}.
     */
    public static class Stats implements Serializable {
        private static final long serialVersionUID = 2L;

        int mPageSize;
        long mFreePages;
        long mTotalPages;
        int mOpenIndexes;
        long mLockCount;
        long mCursorCount;
        long mTxnCount;
        long mTxnsCreated;

        Stats() {
        }

        /**
         * Returns the allocation page size.
         */
        public int pageSize() {
            return mPageSize;
        }

        /**
         * Returns the amount of unused pages in the database.
         */
        public long freePages() {
            return mFreePages;
        }

        /**
         * Returns the total amount of pages in the database.
         */
        public long totalPages() {
            return mTotalPages;
        }

        /**
         * Returns the amount of indexes currently open.
         */
        public int openIndexes() {
            return mOpenIndexes;
        }

        /**
         * Returns the amount of locks currently allocated. Locks are created
         * as transactions access or modify records, and they are destroyed
         * when transactions exit or reset. An accumulation of locks can
         * indicate that transactions are not being reset properly.
         */
        public long lockCount() {
            return mLockCount;
        }

        /**
         * Returns the amount of cursors which are in a non-reset state. An
         * accumulation of cursors can indicate that cursors are not being
         * reset properly.
         */
        public long cursorCount() {
            return mCursorCount;
        }

        /**
         * Returns the amount of transactions which are in a non-reset
         * state. An accumulation of transactions can indicate that
         * transactions are not being reset properly.
         */
        public long transactionCount() {
            return mTxnCount;
        }

        /**
         * Returns the total amount of transactions explicitly created over the
         * life of the database.
         */
        public long transactionsCreated() {
            return mTxnsCreated;
        }

        @Override
        public String toString() {
            return "Database.Stats {pageSize=" + mPageSize
                + ", freePages=" + mFreePages
                + ", totalPages=" + mTotalPages
                + ", openIndexes=" + mOpenIndexes
                + ", lockCount=" + mLockCount
                + ", cursorCount=" + mCursorCount
                + ", transactionCount=" + mTxnCount
                + ", transactionsCreated=" + mTxnsCreated
                + '}';
        }
    }

    /**
     * Flushes, but does not sync, all non-flushed transactions. Transactions
     * committed with {@link DurabilityMode#NO_FLUSH no-flush} effectively
     * become {@link DurabilityMode#NO_SYNC no-sync} durable.
     */
    public void flush() throws IOException {
        if (!mClosed && mRedoWriter != null) {
            mRedoWriter.flush();
        }
    }

    /**
     * Persists all non-flushed and non-sync'd transactions. Transactions
     * committed with {@link DurabilityMode#NO_FLUSH no-flush} and {@link
     * DurabilityMode#NO_SYNC no-sync} effectively become {@link
     * DurabilityMode#SYNC sync} durable.
     */
    public void sync() throws IOException {
        if (!mClosed && mRedoWriter != null) {
            mRedoWriter.sync();
        }
    }

    /**
     * Durably sync and checkpoint all changes to the database. In addition to
     * ensuring that all transactions are durable, checkpointing ensures that
     * non-transactional modifications are durable. Checkpoints are performed
     * automatically by a background thread, at a {@link
     * DatabaseConfig#checkpointRate configurable} rate.
     */
    public void checkpoint() throws IOException {
        if (!mClosed && mPageDb instanceof DurablePageDb) {
            try {
                checkpoint(false, 0, 0);
            } catch (Throwable e) {
                closeQuietly(null, this, e);
                throw rethrow(e);
            }
        }
    }

    /**
     * Temporarily suspend automatic checkpoints without waiting for any in-progress checkpoint
     * to complete. Suspend may be invoked multiple times, but each must be paired with a
     * {@link #resumeCheckpoints resume} call to enable automatic checkpoints again.
     *
     * @throws IllegalStateException if suspended more than 2^31 times
     */
    public void suspendCheckpoints() {
        Checkpointer c = mCheckpointer;
        if (c != null) {
            c.suspend();
        }
    }

    /**
     * Resume automatic checkpoints after having been temporarily {@link #suspendCheckpoints
     * suspended}.
     *
     * @throws IllegalStateException if resumed more than suspended
     */
    public void resumeCheckpoints() {
        Checkpointer c = mCheckpointer;
        if (c != null) {
            c.resume();
        }
    }

    /**
     * Verifies the integrity of the database and all indexes.
     *
     * @param observer optional observer; pass null for default
     * @return true if verification passed
     */
    public boolean verify(VerificationObserver observer) throws IOException {
        // TODO: Verify free lists.

        if (observer == null) {
            observer = new VerificationObserver();
        }

        final boolean[] passedRef = {true};
        final VerificationObserver fobserver = observer;

        scanAllIndexes(new ScanVisitor() {
            public boolean apply(Tree tree) throws IOException {
                Index view = tree.observableView();
                fobserver.failed = false;
                boolean keepGoing = tree.verifyTree(view, fobserver);
                passedRef[0] &= !fobserver.failed;
                if (keepGoing) {
                    keepGoing = fobserver.indexComplete(view, !fobserver.failed, null);
                }
                return keepGoing;
            }
        });

        return passedRef[0];
    }

    static interface ScanVisitor {
        /**
         * @return false if should stop
         */
        boolean apply(Tree tree) throws IOException;
    }

    /**
     * @return false if stopped
     */
    private boolean scanAllIndexes(ScanVisitor visitor) throws IOException {
        if (!visitor.apply(mRegistry)) {
            return false;
        }
        if (!visitor.apply(mRegistryKeyMap)) {
            return false;
        }

        FragmentedTrash trash = mFragmentedTrash;
        if (trash != null) {
            if (!visitor.apply(trash.mTrash)) {
                return false;
            }
        }

        Cursor all = allIndexes();
        try {
            for (all.first(); all.key() != null; all.next()) {
                long id = readLongBE(all.value(), 0);

                Tree index = lookupIndexById(id);
                if (index != null) {
                    if (!visitor.apply(index)) {
                        return false;
                    }
                } else {
                    // Open the index.
                    index = (Tree) indexById(id);
                    boolean keepGoing = visitor.apply(index);
                    try {
                        index.close();
                    } catch (IllegalStateException e) {
                        // Leave open if in use now.
                    }
                    if (!keepGoing) {
                        return false;
                    }
                }
            }
        } finally {
            all.reset();
        }

        return true;
    }

    /**
     * Closes the database, ensuring durability of committed transactions. No
     * checkpoint is performed by this method, and so non-transactional
     * modifications can be lost.
     */
    @Override
    public void close() throws IOException {
        close(null);
    }

    @Override
    void close(Throwable cause) throws IOException {
        if (cause != null) {
            if (cClosedCauseUpdater.compareAndSet(this, null, cause) && mEventListener != null) {
                mEventListener.notify(EventType.PANIC_UNHANDLED_EXCEPTION,
                                      "Closing database due to unhandled exception: %1$s",
                                      rootCause(cause));
            }
        }

        mClosed = true;

        Checkpointer c = mCheckpointer;
        if (c != null) {
            c.close();
            c = null;
        }

        // Synchronize to wait for any in-progress checkpoint to complete.
        synchronized (mCheckpointLock) {
            // Nothing really needs to be done in the synchronized block, but
            // do something just in case a "smart" compiler thinks an empty
            // synchronized block can be eliminated.
            mClosed = true;
        }

        if (mOpenTrees != null) {
            mOpenTreesLatch.acquireExclusive();
            try {
                mOpenTrees.clear();
                mOpenTreesById.clear(0);
            } finally {
                mOpenTreesLatch.releaseExclusive();
            }
        }

        Lock lock = mSharedCommitLock;
        if (lock != null) {
            lock.lock();
        }
        try {
            closeNodeCache();

            if (mAllocator != null) {
                mAllocator.clearDirtyNodes();
            }

            IOException ex = null;

            ex = closeQuietly(ex, mRedoWriter, cause);
            ex = closeQuietly(ex, mPageDb, cause);
            ex = closeQuietly(ex, mLockFile, cause);

            mLockManager.close();

            if (ex != null) {
                throw ex;
            }
        } finally {
            if (lock != null) {
                lock.unlock();
            }
        }
    }

    void checkClosed() throws DatabaseException {
        if (mClosed) {
            String message = "Closed";
            Throwable cause = mClosedCause;
            if (cause != null) {
                message += "; " + rootCause(cause);
            }
            throw new DatabaseException(message, cause);
        }
    }

    void treeClosed(Tree tree) {
        mOpenTreesLatch.acquireExclusive();
        try {
            TreeRef ref = mOpenTreesById.getValue(tree.mId);
            if (ref != null && ref.get() == tree) {
                ref.clear();
                mOpenTrees.remove(tree.mName);
                mOpenTreesById.remove(tree.mId);
            }
        } finally {
            mOpenTreesLatch.releaseExclusive();
        }
    }

    /**
     * @return new tree or null if given tree was not the currently open one
     */
    Tree replaceClosedTree(Tree tree, Node newRoot) {
        mOpenTreesLatch.acquireExclusive();
        try {
            TreeRef ref = mOpenTreesById.getValue(tree.mId);
            if (ref != null && ref.get() == tree) {
                ref.clear();
                tree = new Tree(this, tree.mId, tree.mIdBytes, tree.mName, newRoot);
                ref = new TreeRef(tree, mOpenTreesRefQueue);
                mOpenTrees.put(tree.mName, ref);
                mOpenTreesById.insert(tree.mId).value = ref;
                return tree;
            } else {
                return null;
            }
        } finally {
            mOpenTreesLatch.releaseExclusive();
        }
    }

    void dropClosedTree(Tree tree, long rootId, int cachedState) throws IOException {
        RedoWriter redo = mRedoWriter;

        byte[] idKey, nameKey;

        final Lock commitLock = sharedCommitLock();
        commitLock.lock();
        try {
            Transaction txn;
            mOpenTreesLatch.acquireExclusive();
            try {
                TreeRef ref = mOpenTreesById.getValue(tree.mId);
                if (ref == null || ref.get() != tree) {
                    return;
                }

                idKey = newKey(KEY_TYPE_INDEX_ID, tree.mIdBytes);
                nameKey = newKey(KEY_TYPE_INDEX_NAME, tree.mName);

                txn = newLockTransaction();
                try {
                    // Acquire locks to prevent tree from being re-opened. No deadlocks should
                    // be possible with tree latch held exclusively, but order in a safe
                    // fashion anyhow. A registry lookup can only follow a key map lookup.
                    txn.lockExclusive(mRegistryKeyMap.mId, idKey);
                    txn.lockExclusive(mRegistryKeyMap.mId, nameKey);
                    txn.lockExclusive(mRegistry.mId, tree.mIdBytes);

                    ref.clear();
                    mOpenTrees.remove(tree.mName);
                    mOpenTreesById.remove(tree.mId);
                } catch (Throwable e) {
                    txn.reset();
                    throw rethrow(e);
                }
            } finally {
                mOpenTreesLatch.releaseExclusive();
            }

            // Complete the drop operation without preventing other indexes from being opened
            // or dropped concurrently.

            try {
                deletePage(rootId, cachedState);

                mRegistryKeyMap.remove(txn, idKey, tree.mName);
                mRegistryKeyMap.remove(txn, nameKey, tree.mIdBytes);
                mRegistry.delete(txn, tree.mIdBytes);

                if (redo != null && !redo.dropIndex(tree.mId, mDurabilityMode.alwaysRedo())) {
                    redo = null;
                }

                txn.commit();
            } catch (Throwable e) {
                throw closeOnFailure(this, e);
            } finally {
                txn.reset();
            }
        } finally {
            commitLock.unlock();
        }

        if (redo != null) {
            // Don't hold commit lock during sync.
            redo.txnCommitSync();
        }
    }

    /**
     * @param rootId pass zero to create
     * @return unlatched and unevictable root node
     */
    private Node loadTreeRoot(long rootId) throws IOException {
        Node rootNode = allocLatchedNode(false);
        try {
            if (rootId == 0) {
                rootNode.asEmptyRoot();
            } else {
                try {
                    rootNode.read(this, rootId);
                } catch (IOException e) {
                    makeEvictableNow(rootNode);
                    throw e;
                }
            }
        } finally {
            rootNode.releaseExclusive();
        }
        return rootNode;
    }

    /**
     * Loads the root registry node, or creates one if store is new. Root node
     * is not eligible for eviction.
     */
    private Node loadRegistryRoot(byte[] header) throws IOException {
        int version = readIntLE(header, I_ENCODING_VERSION);

        long rootId;
        if (version == 0) {
            rootId = 0;
            // No registry; clearly nothing has been checkpointed.
            mHasCheckpointed = false;
        } else {
            if (version != ENCODING_VERSION) {
                throw new CorruptDatabaseException("Unknown encoding version: " + version);
            }
            rootId = readLongLE(header, I_ROOT_PAGE_ID);
        }

        return loadTreeRoot(rootId);
    }

    private Tree openInternalTree(long treeId, boolean create) throws IOException {
        final Lock commitLock = sharedCommitLock();
        commitLock.lock();
        try {
            byte[] treeIdBytes = new byte[8];
            writeLongBE(treeIdBytes, 0, treeId);
            byte[] rootIdBytes = mRegistry.load(Transaction.BOGUS, treeIdBytes);
            long rootId;
            if (rootIdBytes != null) {
                rootId = readLongLE(rootIdBytes, 0);
            } else {
                if (!create) {
                    return null;
                }
                rootId = 0;
            }
            return new Tree(this, treeId, treeIdBytes, null, loadTreeRoot(rootId));
        } finally {
            commitLock.unlock();
        }
    }

    private Index openIndex(byte[] name, boolean create) throws IOException {
        checkClosed();

        Tree tree = quickFindIndex(null, name);
        if (tree != null) {
            return tree;
        }

        final Lock commitLock = sharedCommitLock();
        commitLock.lock();
        try {
            // Cleaup before opening more indexes.
            cleanupUnreferencedTrees(null);

            byte[] nameKey = newKey(KEY_TYPE_INDEX_NAME, name);
            byte[] treeIdBytes = mRegistryKeyMap.load(null, nameKey);
            long treeId;
            // Is non-null if index was created.
            byte[] idKey;

            if (treeIdBytes != null) {
                idKey = null;
                treeId = readLongBE(treeIdBytes, 0);
            } else if (!create) {
                return null;
            } else {
                mOpenTreesLatch.acquireExclusive();
                try {
                    treeIdBytes = mRegistryKeyMap.load(null, nameKey);
                    if (treeIdBytes != null) {
                        idKey = null;
                        treeId = readLongBE(treeIdBytes, 0);
                    } else {
                        treeIdBytes = new byte[8];

                        // Non-transactional operations are critical, in that
                        // any failure is treated as non-recoverable.
                        boolean critical = true;
                        try {
                            do {
                                critical = false;
                                treeId = nextTreeId();
                                writeLongBE(treeIdBytes, 0, treeId);
                                critical = true;
                            } while (!mRegistry.insert
                                     (Transaction.BOGUS, treeIdBytes, EMPTY_BYTES));

                            critical = false;
                            if (!mRegistryKeyMap.insert(null, nameKey, treeIdBytes)) {
                                critical = true;
                                mRegistry.delete(Transaction.BOGUS, treeIdBytes);
                                throw new DatabaseException("Unable to insert index name");
                            }

                            idKey = newKey(KEY_TYPE_INDEX_ID, treeIdBytes);

                            critical = false;
                            if (!mRegistryKeyMap.insert(null, idKey, name)) {
                                mRegistryKeyMap.delete(null, nameKey);
                                critical = true;
                                mRegistry.delete(Transaction.BOGUS, treeIdBytes);
                                throw new DatabaseException("Unable to insert index id");
                            }
                        } catch (Throwable e) {
                            if (!critical && e instanceof DatabaseException &&
                                ((DatabaseException) e).isRecoverable())
                            {
                                throw (DatabaseException) e;
                            }
                            throw closeOnFailure(this, e);
                        }
                    }
                } finally {
                    mOpenTreesLatch.releaseExclusive();
                }
            }

            // Use a transaction to ensure that only one thread loads the
            // requested index. Nothing is written into it.
            Transaction txn = newLockTransaction();
            try {
                // Pass the transaction to acquire the lock.
                byte[] rootIdBytes = mRegistry.load(txn, treeIdBytes);

                tree = quickFindIndex(txn, name);
                if (tree != null) {
                    // Another thread got the lock first and loaded the index.
                    return tree;
                }

                long rootId = (rootIdBytes == null || rootIdBytes.length == 0) ? 0
                    : readLongLE(rootIdBytes, 0);
                tree = new Tree(this, treeId, treeIdBytes, name, loadTreeRoot(rootId));

                TreeRef treeRef = new TreeRef(tree, mOpenTreesRefQueue);

                mOpenTreesLatch.acquireExclusive();
                try {
                    mOpenTrees.put(name, treeRef);
                    mOpenTreesById.insert(treeId).value = treeRef;
                } finally {
                    mOpenTreesLatch.releaseExclusive();
                }

                return tree;
            } catch (Throwable e) {
                if (idKey != null) {
                    // Rollback create of new index.
                    try {
                        mRegistryKeyMap.delete(null, idKey);
                        mRegistryKeyMap.delete(null, nameKey);
                        mRegistry.delete(Transaction.BOGUS, treeIdBytes);
                    } catch (Throwable e2) {
                        // Ignore.
                    }
                }
                throw rethrow(e);
            } finally {
                txn.reset();
            }
        } finally {
            commitLock.unlock();
        }
    }

    private long nextTreeId() throws IOException {
        // By generating identifiers from a 64-bit sequence, it's effectively
        // impossible for them to get re-used after trees are deleted.

        Transaction txn = newTransaction(mDurabilityMode.alwaysRedo());
        try {
            // Tree id mask, to make the identifiers less predictable and
            // non-compatible with other database instances.
            long treeIdMask;
            {
                byte[] key = {KEY_TYPE_TREE_ID_MASK};
                byte[] treeIdMaskBytes = mRegistryKeyMap.load(txn, key);

                if (treeIdMaskBytes == null) {
                    treeIdMaskBytes = new byte[8];
                    random().nextBytes(treeIdMaskBytes);
                    mRegistryKeyMap.store(txn, key, treeIdMaskBytes);
                }

                treeIdMask = readLongLE(treeIdMaskBytes, 0);
            }

            byte[] key = {KEY_TYPE_NEXT_TREE_ID};
            byte[] nextTreeIdBytes = mRegistryKeyMap.load(txn, key);

            if (nextTreeIdBytes == null) {
                nextTreeIdBytes = new byte[8];
            }
            long nextTreeId = readLongLE(nextTreeIdBytes, 0);

            long treeId;
            do {
                treeId = scramble((nextTreeId++) ^ treeIdMask);
            } while (Tree.isInternal(treeId));

            writeLongLE(nextTreeIdBytes, 0, nextTreeId);
            mRegistryKeyMap.store(txn, key, nextTreeIdBytes);
            txn.commit();

            return treeId;
        } finally {
            txn.reset();
        }
    }

    /**
     * @return null if not found
     */
    private Tree quickFindIndex(Transaction txn, byte[] name) throws IOException {
        TreeRef treeRef;
        mOpenTreesLatch.acquireShared();
        try {
            treeRef = mOpenTrees.get(name);
            if (treeRef == null) {
                return null;
            }
            Tree tree = treeRef.get();
            if (tree != null) {
                return tree;
            }
        } finally {
            mOpenTreesLatch.releaseShared();
        }

        // Ensure that all nodes of cleared tree reference are evicted before
        // potentially replacing them. Weak references are cleared before they
        // are enqueued, and so polling the queue does not guarantee node
        // eviction. Process the tree directly.
        cleanupUnreferencedTree(txn, treeRef);

        return null;
    }

    /**
     * Trees instances retain a reference to an unevictable root node. If tree is no longer in
     * use, evict everything, including the root node. Method cannot be called while a
     * checkpoint is in progress.
     */
    private void cleanupUnreferencedTrees(Transaction txn) throws IOException {
        final ReferenceQueue queue = mOpenTreesRefQueue;
        if (queue == null) {
            return;
        }
        try {
            while (true) {
                Reference ref = queue.poll();
                if (ref == null) {
                    break;
                }
                if (ref instanceof TreeRef) {
                    cleanupUnreferencedTree(txn, (TreeRef) ref);
                }
            }
        } catch (Exception e) {
            if (!mClosed) {
                throw rethrow(e);
            }
        }
    }

    private void cleanupUnreferencedTree(Transaction txn, TreeRef ref) throws IOException {
        // Acquire lock to prevent tree from being reloaded too soon.

        byte[] treeIdBytes = new byte[8];
        writeLongBE(treeIdBytes, 0, ref.mId);

        if (txn == null) {
            txn = newLockTransaction();
        } else {
            txn.enter();
        }

        try {
            // Pass the transaction to acquire the lock.
            mRegistry.load(txn, treeIdBytes);

            mOpenTreesLatch.acquireShared();
            try {
                LHashTable.ObjEntry<TreeRef> entry = mOpenTreesById.get(ref.mId);
                if (entry == null || entry.value != ref) {
                    return;
                }
            } finally {
                mOpenTreesLatch.releaseShared();
            }

            Node root = ref.mRoot;
            root.acquireExclusive();
            root.forceEvictTree(mPageDb);
            root.releaseExclusive();

            mOpenTreesLatch.acquireExclusive();
            try {
                mOpenTreesById.remove(ref.mId);
                mOpenTrees.remove(ref.mName);
            } finally {
                mOpenTreesLatch.releaseExclusive();
            }
        } finally {
            txn.exit();
        }

        // Move root node into usage list, allowing it to be re-used.
        makeEvictableNow(ref.mRoot);
    }

    private static byte[] newKey(byte type, byte[] payload) {
        byte[] key = new byte[1 + payload.length];
        key[0] = type;
        arraycopy(payload, 0, key, 1, payload.length);
        return key;
    }

    /**
     * Returns the fixed size of all pages in the store, in bytes.
     */
    int pageSize() {
        return mPageSize;
    }

    /**
     * Access the shared commit lock, which prevents commits while held.
     */
    Lock sharedCommitLock() {
        return mSharedCommitLock;
    }

    /**
     * Returns a new or recycled Node instance, latched exclusively, with an id
     * of zero and a clean state.
     */
    Node allocLatchedNode() throws IOException {
        return allocLatchedNode(true);
    }

    /**
     * Returns a new or recycled Node instance, latched exclusively, with an id
     * of zero and a clean state.
     *
     * @param evictable true if allocated node can be automatically evicted
     */
    Node allocLatchedNode(boolean evictable) throws IOException {
        final Latch usageLatch = mUsageLatch;
        for (int trial = 1; trial <= 3; trial++) {
            usageLatch.acquireExclusive();
            alloc: try {
                int max = mMaxNodeCount;

                if (max == 0) {
                    break alloc;
                }

                if (mNodeCount < max) {
                    checkClosed();
                    Node node = new Node(mPageSize);
                    node.acquireExclusive();
                    mNodeCount++;
                    if (evictable) {
                        if ((node.mLessUsed = mMostRecentlyUsed) == null) {
                            mLeastRecentlyUsed = node;
                        } else {
                            mMostRecentlyUsed.mMoreUsed = node;
                        }
                        mMostRecentlyUsed = node;
                    }
                    return node;
                }

                if (!evictable && mLeastRecentlyUsed.mMoreUsed == mMostRecentlyUsed) {
                    // Cannot allow list to shrink to less than two elements.
                    break alloc;
                }

                do {
                    Node node = mLeastRecentlyUsed;
                    (mLeastRecentlyUsed = node.mMoreUsed).mLessUsed = null;
                    node.mMoreUsed = null;
                    (node.mLessUsed = mMostRecentlyUsed).mMoreUsed = node;
                    mMostRecentlyUsed = node;

                    if (node.tryAcquireExclusive() && (node = Node.evict(node, mPageDb)) != null) {
                        if (!evictable) {
                            // Detach from linked list.
                            (mMostRecentlyUsed = node.mLessUsed).mMoreUsed = null;
                            node.mLessUsed = null;
                        }
                        // Return with latch still held.
                        return node;
                    }
                } while (--max > 0);
            } finally {
                usageLatch.releaseExclusive();
            }

            checkClosed();

            final Lock commitLock = sharedCommitLock();
            commitLock.lock();
            try {
                // Try to free up nodes from unreferenced trees.
                cleanupUnreferencedTrees(null);
            } finally {
                commitLock.unlock();
            }
        }

        throw new CacheExhaustedException();
    }

    /**
     * Unlinks all nodes from each other in usage list, and prevents new nodes
     * from being allocated.
     */
    private void closeNodeCache() {
        final Latch usageLatch = mUsageLatch;
        usageLatch.acquireExclusive();
        try {
            // Prevent new allocations.
            mMaxNodeCount = 0;

            Node node = mLeastRecentlyUsed;
            mLeastRecentlyUsed = null;
            mMostRecentlyUsed = null;

            while (node != null) {
                Node next = node.mMoreUsed;
                node.mLessUsed = null;
                node.mMoreUsed = null;

                // Make node appear to be evicted.
                node.mId = 0;

                // Attempt to unlink child nodes, making them appear to be evicted.
                if (node.tryAcquireExclusive()) {
                    Node[] childNodes = node.mChildNodes;
                    if (childNodes != null) {
                        fill(childNodes, null);
                    }
                    node.releaseExclusive();
                }

                node = next;
            }
        } finally {
            usageLatch.releaseExclusive();
        }
    }

    /**
     * Returns a new or recycled Node instance, latched exclusively and marked
     * dirty. Caller must hold commit lock.
     */
    Node allocDirtyNode() throws IOException {
        Node node = allocLatchedNode(true);
        try {
            dirty(node, mAllocator.allocPage(node));
            return node;
        } catch (IOException e) {
            node.releaseExclusive();
            throw e;
        }
    }

    /**
     * Returns a new or recycled Node instance, latched exclusively, marked
     * dirty and unevictable. Caller must hold commit lock.
     */
    Node allocUnevictableNode() throws IOException {
        Node node = allocLatchedNode(false);
        try {
            dirty(node, mAllocator.allocPage(node));
            return node;
        } catch (IOException e) {
            makeEvictableNow(node);
            node.releaseExclusive();
            throw e;
        }
    }

    /**
     * Allow a Node which was allocated as unevictable to be evictable,
     * starting off as the most recently used.
     */
    void makeEvictable(Node node) {
        final Latch usageLatch = mUsageLatch;
        usageLatch.acquireExclusive();
        try {
            if (mMaxNodeCount == 0) {
                // Closed.
                return;
            }
            if (node.mMoreUsed != null || node.mLessUsed != null) {
                throw new IllegalStateException();
            }
            (node.mLessUsed = mMostRecentlyUsed).mMoreUsed = node;
            mMostRecentlyUsed = node;
        } finally {
            usageLatch.releaseExclusive();
        }
    }

    /**
     * Allow a Node which was allocated as unevictable to be evictable, as the
     * least recently used.
     */
    void makeEvictableNow(Node node) {
        final Latch usageLatch = mUsageLatch;
        usageLatch.acquireExclusive();
        try {
            if (mMaxNodeCount == 0) {
                // Closed.
                return;
            }
            if (node.mMoreUsed != null || node.mLessUsed != null) {
                throw new IllegalStateException();
            }
            (node.mMoreUsed = mLeastRecentlyUsed).mLessUsed = node;
            mLeastRecentlyUsed = node;
        } finally {
            usageLatch.releaseExclusive();
        }
    }

    /**
     * Allow a Node which was allocated as evictable to be unevictable.
     */
    void makeUnevictable(final Node node) {
        final Latch usageLatch = mUsageLatch;
        usageLatch.acquireExclusive();
        try {
            if (mMaxNodeCount == 0) {
                // Closed.
                return;
            }
            final Node lessUsed = node.mLessUsed;
            final Node moreUsed = node.mMoreUsed;
            if (lessUsed == null) {
                (mLeastRecentlyUsed = moreUsed).mLessUsed = null;
            } else if (moreUsed == null) {
                (mMostRecentlyUsed = lessUsed).mMoreUsed = null;
            } else {
                lessUsed.mMoreUsed = moreUsed;
                moreUsed.mLessUsed = lessUsed;
            }
            node.mMoreUsed = null;
            node.mLessUsed = null;
        } finally {
            usageLatch.releaseExclusive();
        }
    }

    /**
     * Caller must hold commit lock and any latch on node.
     */
    boolean shouldMarkDirty(Node node) {
        return node.mCachedState != mCommitState && node.mId != Node.STUB_ID;
    }

    /**
     * Caller must hold commit lock and exclusive latch on node. Method does
     * nothing if node is already dirty. Latch is never released by this method,
     * even if an exception is thrown.
     *
     * @return true if just made dirty and id changed
     */
    boolean markDirty(Tree tree, Node node) throws IOException {
        if (node.mCachedState == mCommitState || node.mId == Node.STUB_ID) {
            return false;
        } else {
            doMarkDirty(tree, node);
            return true;
        }
    }

    /**
     * Caller must hold commit lock and exclusive latch on node. Method does
     * nothing if node is already dirty. Latch is never released by this method,
     * even if an exception is thrown.
     */
    void markUndoLogDirty(Node node) throws IOException {
        if (node.mCachedState != mCommitState) {
            long oldId = node.mId;
            long newId = mAllocator.allocPage(node);
            mPageDb.deletePage(oldId);
            node.write(mPageDb);
            dirty(node, newId);
        }
    }

    /**
     * Caller must hold commit lock and exclusive latch on node. Method must
     * not be called if node is already dirty. Latch is never released by this
     * method, even if an exception is thrown.
     */
    void doMarkDirty(Tree tree, Node node) throws IOException {
        long oldId = node.mId;
        long newId = mAllocator.allocPage(node);
        if (oldId != 0) {
            mPageDb.deletePage(oldId);
        }
        if (node.mCachedState != CACHED_CLEAN) {
            node.write(mPageDb);
        }
        if (node == tree.mRoot && tree.mIdBytes != null) {
            byte[] newEncodedId = new byte[8];
            writeLongLE(newEncodedId, 0, newId);
            mRegistry.store(Transaction.BOGUS, tree.mIdBytes, newEncodedId);
        }
        dirty(node, newId);
    }

    /**
     * Caller must hold commit lock and exclusive latch on node.
     */
    private void dirty(Node node, long newId) {
        node.mId = newId;
        node.mCachedState = mCommitState;
    }

    /**
     * Caller must hold commit lock and exclusive latch on node. This method
     * should only be called for nodes whose existing data is not needed.
     */
    void redirty(Node node) {
        node.mCachedState = mCommitState;
        mAllocator.dirty(node);
    }

    /**
     * Similar to markDirty method except no new page is reserved, and old page
     * is not immediately deleted. Caller must hold commit lock and exclusive
     * latch on node. Latch is never released by this method, unless an
     * exception is thrown.
     */
    void prepareToDelete(Node node) throws IOException {
        // Hello. My name is Inigo Montoya. You killed my father. Prepare to die. 
        if (node.mCachedState == mCheckpointFlushState) {
            // Node must be committed with the current checkpoint, and so
            // it must be written out before it can be deleted.
            try {
                node.write(mPageDb);
            } catch (Throwable e) {
                node.releaseExclusive();
                throw rethrow(e);
            }
        }
    }

    /**
     * Caller must hold commit lock and exclusive latch on node. The
     * prepareToDelete method must have been called first. Latch is always
     * released by this method, even if an exception is thrown.
     */
    void deleteNode(Node node) throws IOException {
        deleteNode(node, true);
    }

    /**
     * @param canRecycle true if node's page can be immediately re-used
     */
    void deleteNode(Node node, boolean canRecycle) throws IOException {
        try {
            long id = node.mId;
            if (canRecycle) {
                deletePage(id, node.mCachedState);
            } else if (id != 0) {
                mPageDb.deletePage(id);
            }

            node.mId = 0;
            // TODO: child node array should be recycled
            node.mChildNodes = null;

            // When node is re-allocated, it will be evicted. Ensure that eviction
            // doesn't write anything.
            node.mCachedState = CACHED_CLEAN;
        } finally {
            node.releaseExclusive();
        }

        // Indicate that node is least recently used, allowing it to be
        // re-allocated immediately without evicting another node. Node must be
        // unlatched at this point, to prevent it from being immediately
        // promoted to most recently used by allocLatchedNode.
        final Latch usageLatch = mUsageLatch;
        usageLatch.acquireExclusive();
        try {
            if (mMaxNodeCount == 0) {
                // Closed.
                return;
            }
            Node lessUsed = node.mLessUsed;
            if (lessUsed == null) {
                // Node might already be least...
                if (node.mMoreUsed != null) {
                    // ...confirmed.
                    return;
                }
                // ...Node isn't in the usage list at all.
            } else {
                Node moreUsed = node.mMoreUsed;
                if ((lessUsed.mMoreUsed = moreUsed) == null) {
                    mMostRecentlyUsed = lessUsed;
                } else {
                    moreUsed.mLessUsed = lessUsed;
                }
                node.mLessUsed = null;
            }
            (node.mMoreUsed = mLeastRecentlyUsed).mLessUsed = node;
            mLeastRecentlyUsed = node;
        } finally {
            usageLatch.releaseExclusive();
        }
    }

    /**
     * Caller must hold commit lock.
     */
    void deletePage(long id, int cachedState) throws IOException {
        if (id != 0) {
            if (cachedState == mCommitState) {
                // Newly reserved page was never used, so recycle it.
                mAllocator.recyclePage(id);
            } else {
                // Old data must survive until after checkpoint.
                mPageDb.deletePage(id);
            }
        }
    }

    /**
     * Indicate that a non-root node is most recently used. Root node is not
     * managed in usage list and cannot be evicted. Caller must hold any latch
     * on node. Latch is never released by this method, even if an exception is
     * thrown.
     */
    void used(Node node) {
        // Because this method can be a bottleneck, don't wait for exclusive
        // latch. If node is popular, it will get more chances to be identified
        // as most recently used. This strategy works well enough because cache
        // eviction is always a best-guess approach.
        final Latch usageLatch = mUsageLatch;
        if (usageLatch.tryAcquireExclusive()) {
            Node moreUsed = node.mMoreUsed;
            if (moreUsed != null) {
                Node lessUsed = node.mLessUsed;
                if ((moreUsed.mLessUsed = lessUsed) == null) {
                    mLeastRecentlyUsed = moreUsed;
                } else {
                    lessUsed.mMoreUsed = moreUsed;
                }
                node.mMoreUsed = null;
                (node.mLessUsed = mMostRecentlyUsed).mMoreUsed = node;
                mMostRecentlyUsed = node;
            }
            usageLatch.releaseExclusive();
        }
    }

    /**
     * Breakup a large value into separate pages, returning a new value which
     * encodes the page references. Caller must hold commit lock.
     *
     * Returned value begins with a one byte header:
     *
     * 0b0000_ffip
     *
     * The leading 4 bits define the encoding type, which must be 0. The 'f' bits define the
     * full value length field size: 2, 4, 6, or 8 bytes. The 'i' bit defines the inline
     * content length field size: 0 or 2 bytes. The 'p' bit is clear if direct pointers are
     * used, and set for indirect pointers. Pointers are always 6 bytes.
     *
     * @param caller optional tree node which is latched and calling this method
     * @param value can be null if value is all zeros
     * @param max maximum allowed size for returned byte array; must not be
     * less than 11 (can be 9 if full value length is < 65536)
     * @return null if max is too small
     */
<<<<<<< HEAD
    byte[] fragment(Node caller, final byte[] value, final long vlength, int max)
        throws IOException
    {
        int pageSize = mPageSize;
        long pageCount = vlength / pageSize;
        int remainder = (int) (vlength % pageSize);
=======
    byte[] fragment(Node caller, byte[] value, int max) throws IOException {
        int pageSize = mPageSize;
        int pageCount = value.length / pageSize;
        int remainder = value.length % pageSize;
>>>>>>> d234a35c

        if (vlength >= 65536) {
            // Subtract header size, full length field size, and size of one pointer.
            max -= (1 + 4 + 6);
        } else if (pageCount == 0 && remainder <= (max - (1 + 2 + 2))) {
            // Entire value fits inline. It didn't really need to be
            // encoded this way, but do as we're told.
            byte[] newValue = new byte[(1 + 2 + 2) + (int) vlength];
            newValue[0] = 0x02; // ff=0, i=1, p=0
            writeShortLE(newValue, 1, (int) vlength);     // full length
            writeShortLE(newValue, 1 + 2, (int) vlength); // inline length
            arrayCopyOrFill(value, 0, newValue, (1 + 2 + 2), (int) vlength);
            return newValue;
        } else {
            // Subtract header size, full length field size, and size of one pointer.
            max -= (1 + 2 + 6);
        }

        if (max < 0) {
            return null;
        }

        long pointerSpace = pageCount * 6;

        byte[] newValue;
        if (remainder <= max && remainder < 65536
            && (pointerSpace <= (max + (6 - 2) - remainder)))
        {
            // Remainder fits inline, minimizing internal fragmentation. All
            // extra pages will be full. All pointers fit too; encode direct.

            byte header;
            int offset;
            if (vlength < (1L << (2 * 8))) {
                header = 0x02; // ff = 0, i=1
                offset = 1 + 2;
            } else if (vlength < (1L << (4 * 8))) {
                header = 0x06; // ff = 1, i=1
                offset = 1 + 4;
            } else if (vlength < (1L << (6 * 8))) {
                header = 0x0a; // ff = 2, i=1
                offset = 1 + 6;
            } else {
                header = 0x0e; // ff = 3, i=1
                offset = 1 + 8;
            }

            int poffset = offset + 2 + remainder;
            newValue = new byte[poffset + (int) pointerSpace];
            if (pageCount > 0) {
                if (value == null) {
                    // Value is sparse, so just fill with null pointers.
                    fill(newValue, poffset, poffset + ((int) pageCount) * 6, (byte) 0);
                } else {
                    int voffset = remainder;
                    while (true) {
                        Node node = allocDirtyNode();
                        try {
                            mFragmentCache.put(caller, node);
                            writeInt48LE(newValue, poffset, node.mId);
                            arraycopy(value, voffset, node.mPage, 0, pageSize);
                            if (pageCount == 1) {
                                break;
                            }
                        } finally {
                            node.releaseExclusive();
                        }
                        pageCount--;
                        poffset += 6;
                        voffset += pageSize;
                    }
                }
            }

            newValue[0] = header;
            writeShortLE(newValue, offset, remainder); // inline length
            arrayCopyOrFill(value, 0, newValue, offset + 2, remainder);
        } else {
            // Remainder doesn't fit inline, so don't encode any inline
            // content. Last extra page will not be full.
            pageCount++;
            pointerSpace += 6;

            byte header;
            int offset;
            if (vlength < (1L << (2 * 8))) {
                header = 0x00; // ff = 0, i=0
                offset = 1 + 2;
            } else if (vlength < (1L << (4 * 8))) {
                header = 0x04; // ff = 1, i=0
                offset = 1 + 4;
            } else if (vlength < (1L << (6 * 8))) {
                header = 0x08; // ff = 2, i=0
                offset = 1 + 6;
            } else {
                header = 0x0c; // ff = 3, i=0
                offset = 1 + 8;
            }

            if (pointerSpace <= (max + 6)) {
                // All pointers fit, so encode as direct.
                newValue = new byte[offset + (int) pointerSpace];
                if (pageCount > 0) {
                    if (value == null) {
                        // Value is sparse, so just fill with null pointers.
                        fill(newValue, offset, offset + ((int) pageCount) * 6, (byte) 0);
                    } else {
                        int voffset = 0;
                        while (true) {
                            Node node = allocDirtyNode();
                            try {
                                mFragmentCache.put(caller, node);
                                writeInt48LE(newValue, offset, node.mId);
                                byte[] page = node.mPage;
                                if (pageCount > 1) {
                                    arraycopy(value, voffset, page, 0, pageSize);
                                } else {
                                    arraycopy(value, voffset, page, 0, remainder);
                                    // Zero fill the rest, making it easier to extend later.
                                    fill(page, remainder, page.length, (byte) 0);
                                    break;
                                }
                            } finally {
                                node.releaseExclusive();
                            }
                            pageCount--;
                            offset += 6;
                            voffset += pageSize;
                        }
                    }
                }
            } else {
                // Use indirect pointers.
                header |= 0x01;
                newValue = new byte[offset + 6];
                if (value == null) {
                    // Value is sparse, so just store a null pointer.
                    writeInt48LE(newValue, offset, 0);
                } else {
                    Node inode = allocDirtyNode();
                    writeInt48LE(newValue, offset, inode.mId);
                    int levels = calculateInodeLevels(vlength, pageSize);
                    writeMultilevelFragments(caller, levels, inode, value, 0, vlength);
                }
            }

            newValue[0] = header;
        }

        // Encode full length field.
        if (vlength < (1L << (2 * 8))) {
            writeShortLE(newValue, 1, (int) vlength);
        } else if (vlength < (1L << (4 * 8))) {
            writeIntLE(newValue, 1, (int) vlength);
        } else if (vlength < (1L << (6 * 8))) {
            writeInt48LE(newValue, 1, vlength);
        } else {
            writeLongLE(newValue, 1, vlength);
        }

        return newValue;
    }

    static int calculateInodeLevels(long vlength, int pageSize) {
        int levels = 0;

        if (vlength >= 0 && vlength < (Long.MAX_VALUE / 2)) {
            long len = (vlength + (pageSize - 1)) / pageSize;
            if (len > 1) {
                int ptrCount = pageSize / 6;
                do {
                    levels++;
                } while ((len = (len + (ptrCount - 1)) / ptrCount) > 1);
            }
        } else {
            BigInteger bPageSize = BigInteger.valueOf(pageSize);
            BigInteger bLen = (valueOfUnsigned(vlength)
                               .add(bPageSize.subtract(BigInteger.ONE))).divide(bPageSize);
            if (bLen.compareTo(BigInteger.ONE) > 0) {
                BigInteger bPtrCount = bPageSize.divide(BigInteger.valueOf(6));
                BigInteger bPtrCountM1 = bPtrCount.subtract(BigInteger.ONE);
                do {
                    levels++;
                } while ((bLen = (bLen.add(bPtrCountM1)).divide(bPtrCount))
                         .compareTo(BigInteger.ONE) > 0);
            }
        }

        return levels;
    }

    /**
     * @param level inode level; at least 1
     * @param inode exclusive latched parent inode; always released by this method
     * @param value slice of complete value being fragmented; can be null if all zeros
     */
    private void writeMultilevelFragments(Node caller,
                                          int level, Node inode,
                                          byte[] value, int voffset, long vlength)
        throws IOException
    {
        long levelCap;
        long[] childNodeIds;
        Node[] childNodes;
        try {
            byte[] page = inode.mPage;
            level--;
            levelCap = levelCap(level);

            // Pre-allocate and reference the required child nodes in order for
            // parent node latch to be released early. FragmentCache can then
            // safely evict the parent node if necessary.

            int childNodeCount = (int) ((vlength + (levelCap - 1)) / levelCap);
            childNodeIds = new long[childNodeCount];
            childNodes = new Node[childNodeCount];
            try {
                int poffset = 0;
                for (int i=0; i<childNodeCount; poffset += 6, i++) {
                    Node childNode = allocDirtyNode();
                    writeInt48LE(page, poffset, childNodeIds[i] = childNode.mId);
                    childNodes[i] = childNode;
                    // Allow node to be evicted, but don't write anything yet.
                    childNode.mCachedState = CACHED_CLEAN;
                    childNode.releaseExclusive();
                }
                // Zero fill the rest, making it easier to extend later.
                fill(page, poffset, page.length, (byte) 0);
            } catch (Throwable e) {
                for (Node childNode : childNodes) {
                    if (childNode != null) {
                        childNode.acquireExclusive();
                        deleteNode(childNode);
                    }
                }
                throw rethrow(e);
            }

            mFragmentCache.put(caller, inode);
        } finally {
            inode.releaseExclusive();
        }

        for (int i=0; i<childNodeIds.length; i++) {
            long childNodeId = childNodeIds[i];
            Node childNode = childNodes[i];

            latchChild: {
                if (childNodeId == childNode.mId) {
                    childNode.acquireExclusive();
                    if (childNodeId == childNode.mId) {
                        // Since commit lock is held, only need to switch the
                        // state. Calling redirty is unnecessary and it would
                        // screw up the dirty list order for no good reason.
                        childNode.mCachedState = mCommitState;
                        break latchChild;
                    }
                }
                // Child node was evicted, although it was clean.
                childNode = allocLatchedNode();
                childNode.mId = childNodeId;
                redirty(childNode);
            }

            int len = (int) Math.min(levelCap, vlength);
            if (level <= 0) {
                byte[] childPage = childNode.mPage;
                arraycopy(value, voffset, childPage, 0, len);
                // Zero fill the rest, making it easier to extend later.
                fill(childPage, len, childPage.length, (byte) 0);
                mFragmentCache.put(caller, childNode);
                childNode.releaseExclusive();
            } else {
                writeMultilevelFragments(caller, level, childNode, value, voffset, len);
            }

            vlength -= len;
            voffset += len;
        }
    }

    /**
     * Reconstruct a fragmented value.
     *
     * @param caller optional tree node which is latched and calling this method
     */
    byte[] reconstruct(Node caller, byte[] fragmented, int off, int len) throws IOException {
        int header = fragmented[off++];
        len--;

        int vLen;
        switch ((header >> 2) & 0x03) {
        default:
            vLen = readUnsignedShortLE(fragmented, off);
            break;

        case 1:
            vLen = readIntLE(fragmented, off);
            if (vLen < 0) {
                throw new LargeValueException(vLen & 0xffffffffL);
            }
            break;

        case 2:
            long vLenL = readUnsignedInt48LE(fragmented, off);
            if (vLenL > Integer.MAX_VALUE) {
                throw new LargeValueException(vLenL);
            }
            vLen = (int) vLenL;
            break;

        case 3:
            vLenL = readLongLE(fragmented, off);
            if (vLenL < 0 || vLenL > Integer.MAX_VALUE) {
                throw new LargeValueException(vLenL);
            }
            vLen = (int) vLenL;
            break;
        }

        {
            int vLenFieldSize = 2 + ((header >> 1) & 0x06);
            off += vLenFieldSize;
            len -= vLenFieldSize;
        }

        byte[] value;
        try {
            value = new byte[vLen];
        } catch (OutOfMemoryError e) {
            throw new LargeValueException(vLen, e);
        }

        int vOff = 0;
        if ((header & 0x02) != 0) {
            // Inline content.
            int inLen = readUnsignedShortLE(fragmented, off);
            off += 2;
            len -= 2;
            arraycopy(fragmented, off, value, vOff, inLen);
            off += inLen;
            len -= inLen;
            vOff += inLen;
            vLen -= inLen;
        }

        if ((header & 0x01) == 0) {
            // Direct pointers.
            while (len >= 6) {
                long nodeId = readUnsignedInt48LE(fragmented, off);
                off += 6;
                len -= 6;
                int pLen;
                if (nodeId == 0) {
                    // Reconstructing a sparse value. Array is already zero-filled.
                    pLen = Math.min(vLen, mPageSize);
                } else {
                    Node node = mFragmentCache.get(caller, nodeId);
                    try {
                        byte[] page = node.mPage;
                        pLen = Math.min(vLen, page.length);
                        arraycopy(page, 0, value, vOff, pLen);
                    } finally {
                        node.releaseShared();
                    }
                }
                vOff += pLen;
                vLen -= pLen;
            }
        } else {
            // Indirect pointers.
            long inodeId = readUnsignedInt48LE(fragmented, off);
            if (inodeId != 0) {
                Node inode = mFragmentCache.get(caller, inodeId);
                int levels = calculateInodeLevels(vLen, mPageSize);
                readMultilevelFragments(caller, levels, inode, value, 0, vLen);
            }
        }

        return value;
    }

    /**
     * @param level inode level; at least 1
     * @param inode shared latched parent inode; always released by this method
     * @param value slice of complete value being reconstructed; initially filled with zeros
     */
    private void readMultilevelFragments(Node caller,
                                         int level, Node inode,
                                         byte[] value, int voffset, int vlength)
        throws IOException
    {
        byte[] page = inode.mPage;
        level--;
        long levelCap = levelCap(level);

        // Copy all child node ids and release parent latch early.
        // FragmentCache can then safely evict the parent node if necessary.
        int childNodeCount = (int) ((vlength + (levelCap - 1)) / levelCap);
        long[] childNodeIds = new long[childNodeCount];
        for (int poffset = 0, i=0; i<childNodeCount; poffset += 6, i++) {
            childNodeIds[i] = readUnsignedInt48LE(page, poffset);
        }
        inode.releaseShared();

        for (long childNodeId : childNodeIds) {
            int len = (int) Math.min(levelCap, vlength);
            if (childNodeId != 0) {
                Node childNode = mFragmentCache.get(caller, childNodeId);
                if (level <= 0) {
                    arraycopy(childNode.mPage, 0, value, voffset, len);
                    childNode.releaseShared();
                } else {
                    readMultilevelFragments(caller, level, childNode, value, voffset, len);
                }
            }
            vlength -= len;
            voffset += len;
        }
    }

    /**
     * Delete the extra pages of a fragmented value. Caller must hold commit lock.
     *
     * @param caller optional tree node which is latched and calling this method
     */
    void deleteFragments(Node caller, byte[] fragmented, int off, int len)
        throws IOException
    {
        int header = fragmented[off++];
        len--;

        long vLen;
        if ((header & 0x01) == 0) {
            // Don't need to read the value length when deleting direct pointers.
            vLen = 0;
        } else {
            switch ((header >> 2) & 0x03) {
            default:
                vLen = readUnsignedShortLE(fragmented, off);
                break;
            case 1:
                vLen = readIntLE(fragmented, off) & 0xffffffffL;
                break;
            case 2:
                vLen = readUnsignedInt48LE(fragmented, off);
                break;
            case 3:
                vLen = readLongLE(fragmented, off);
                break;
            }
        }

        {
            int vLenFieldSize = 2 + ((header >> 1) & 0x06);
            off += vLenFieldSize;
            len -= vLenFieldSize;
        }

        if ((header & 0x02) != 0) {
            // Skip inline content.
            int inLen = 2 + readUnsignedShortLE(fragmented, off);
            off += inLen;
            len -= inLen;
        }

        if ((header & 0x01) == 0) {
            // Direct pointers.
            while (len >= 6) {
                long nodeId = readUnsignedInt48LE(fragmented, off);
                off += 6;
                len -= 6;
                deleteFragment(caller, nodeId);
            }
        } else {
            // Indirect pointers.
            long inodeId = readUnsignedInt48LE(fragmented, off);
            if (inodeId != 0) {
                Node inode = removeInode(caller, inodeId);
                int levels = calculateInodeLevels(vLen, mPageSize);
                deleteMultilevelFragments(caller, levels, inode, vLen);
            }
        }
    }

    /**
     * @param level inode level; at least 1
     * @param inode exclusive latched parent inode; always released by this method
     */
    private void deleteMultilevelFragments(Node caller,
                                           int level, Node inode, long vlength)
        throws IOException
    {
        byte[] page = inode.mPage;
        level--;
        long levelCap = levelCap(level);

        // Copy all child node ids and release parent latch early.
        int childNodeCount = (int) ((vlength + (levelCap - 1)) / levelCap);
        long[] childNodeIds = new long[childNodeCount];
        for (int poffset = 0, i=0; i<childNodeCount; poffset += 6, i++) {
            childNodeIds[i] = readUnsignedInt48LE(page, poffset);
        }
        deleteNode(inode);

        if (level <= 0) for (long childNodeId : childNodeIds) {
            deleteFragment(caller, childNodeId);
        } else for (long childNodeId : childNodeIds) {
            long len = Math.min(levelCap, vlength);
            if (childNodeId != 0) {
                Node childNode = removeInode(caller, childNodeId);
                deleteMultilevelFragments(caller, level, childNode, len);
            }
            vlength -= len;
        }
    }

    /**
     * @param nodeId must not be zero
     * @return non-null Node with exclusive latch held
     */
    private Node removeInode(Node caller, long nodeId) throws IOException {
        Node node = mFragmentCache.remove(caller, nodeId);
        if (node == null) {
            node = allocLatchedNode(false);
            node.mId = nodeId;
            node.mType = TYPE_FRAGMENT;
            node.mCachedState = readNodePage(nodeId, node.mPage);
        }
        return node;
    }

    /**
     * @param nodeId can be zero
     */
    private void deleteFragment(Node caller, long nodeId) throws IOException {
        if (nodeId != 0) {
            Node node = mFragmentCache.remove(caller, nodeId);
            if (node != null) {
                deleteNode(node);
            } else if (!mHasCheckpointed) {
                // Page was never used if nothing has ever been checkpointed.
                mAllocator.recyclePage(nodeId);
            } else {
                // Page is clean if not in a Node, and so it must survive until
                // after the next checkpoint.
                mPageDb.deletePage(nodeId);
            }
        }
    }

<<<<<<< HEAD
    static long levelCap(int pageSize, int level) {
        if (level == 0) {
            return pageSize;
        } else if (level == 1) {
            return pageSize * (pageSize / 6);
        } else {
            // Works for all levels, but why do floating point stuff for the common cases?
            return pageSize * (long) Math.pow((double) (pageSize / 6), level);
        }
=======
    private static long[] calculateInodeLevelCaps(int pageSize) {
        long[] caps = new long[10];
        long cap = pageSize;
        long scalar = pageSize / 6; // 6-byte pointers

        int i = 0;
        while (i < caps.length) {
            caps[i++] = cap;
            long next = cap * scalar;
            if (next / scalar != cap) {
                caps[i++] = Long.MAX_VALUE;
                break;
            }
            cap = next;
        }

        if (i < caps.length) {
            long[] newCaps = new long[i];
            arraycopy(caps, 0, newCaps, 0, i);
            caps = newCaps;
        }

        return caps;
    }

    long levelCap(int level) {
        return mFragmentInodeLevelCaps[level];
>>>>>>> d234a35c
    }

    /**
     * If fragmented trash exists, non-transactionally delete all fragmented values. Expected
     * to be called only during recovery or replication leader switch.
     */
    void emptyAllFragmentedTrash(boolean checkpoint) throws IOException {
        FragmentedTrash trash = mFragmentedTrash;
        if (trash != null) {
            if (mEventListener != null) {
                mEventListener.notify(EventType.RECOVERY_DELETE_FRAGMENTS,
                                      "Deleting unused large fragments");
            }
                
            if (trash.emptyAllTrash() && checkpoint) {
                checkpoint(false, 0, 0);
            }
        }
    }

    /**
     * Obtain the trash for transactionally deleting fragmented values.
     */
    FragmentedTrash fragmentedTrash() throws IOException {
        FragmentedTrash trash = mFragmentedTrash;
        if (trash != null) {
            return trash;
        }
        mOpenTreesLatch.acquireExclusive();
        try {
            if ((trash = mFragmentedTrash) != null) {
                return trash;
            }
            Tree tree = openInternalTree(Tree.FRAGMENTED_TRASH_ID, true);
            return mFragmentedTrash = new FragmentedTrash(tree);
        } finally {
            mOpenTreesLatch.releaseExclusive();
        }
    }

    byte[] removeSpareBuffer() {
        return mSpareBufferPool.remove();
    }

    void addSpareBuffer(byte[] buffer) {
        mSpareBufferPool.add(buffer);
    }

    /**
     * @return initial cached state for node
     */
    byte readNodePage(long id, byte[] page) throws IOException {
        mPageDb.readPage(id, page);

        if (!mHasCheckpointed) {
            // Read is reloading an evicted node which is known to be dirty.
            mSharedCommitLock.lock();
            try {
                return mCommitState;
            } finally {
                mSharedCommitLock.unlock();
            }
        }

        // TODO: Keep some sort of cache of ids known to be dirty. If reloaded
        // before commit, then they're still dirty. Without this optimization,
        // too many pages are allocated when: evictions are high, write rate is
        // high, and commits are bogged down. A Bloom filter is not
        // appropriate, because of false positives. A random evicting cache
        // works well -- it has no collision chains. Evict whatever else was
        // there in the slot. An array of longs should suffice.

        return CACHED_CLEAN;
    }

    void checkpoint(boolean force, long sizeThreshold, long delayThresholdNanos)
        throws IOException
    {
        // Checkpoint lock ensures consistent state between page store and logs.
        synchronized (mCheckpointLock) {
            if (mClosed) {
                return;
            }

            // Now's a good time to clean things up.
            cleanupUnreferencedTrees(null);

            final Node root = mRegistry.mRoot;

            long nowNanos = System.nanoTime();

            if (!force) {
                check: {
                    if (delayThresholdNanos == 0) {
                        break check;
                    }

                    if (delayThresholdNanos > 0 &&
                        ((nowNanos - mLastCheckpointNanos) >= delayThresholdNanos))
                    {
                        break check;
                    }

                    if (mRedoWriter == null || mRedoWriter.shouldCheckpoint(sizeThreshold)) {
                        break check;
                    }

                    // Thresholds not met for a full checkpoint, but sync the
                    // redo log for durability.
                    mRedoWriter.sync();

                    return;
                }

                root.acquireShared();
                try {
                    if (root.mCachedState == CACHED_CLEAN) {
                        // Root is clean, so nothing to do.
                        return;
                    }
                } finally {
                    root.releaseShared();
                }
            }

            mLastCheckpointNanos = nowNanos;

            final RedoWriter redo = mRedoWriter;
            if (redo != null) {
                // File-based redo log should create a new file, but not write to it yet.
                redo.checkpointPrepare();
            }

            {
                // If the commit lock cannot be immediately obtained, it's due to a
                // shared lock being held for a long time. While waiting for the
                // exclusive lock, all other shared requests are queued. By waiting
                // a timed amount and giving up, the exclusive lock request is
                // effectively de-prioritized. For each retry, the timeout is
                // doubled, to ensure that the checkpoint request is not starved.
                Lock commitLock = mPageDb.exclusiveCommitLock();
                while (true) {
                    try {
                        long timeoutMillis = 1;
                        while (!commitLock.tryLock(timeoutMillis, TimeUnit.MILLISECONDS)) {
                            timeoutMillis <<= 1;
                        }
                    } catch (InterruptedException e) {
                        throw new InterruptedIOException();
                    }

                    // Registry root is infrequently modified, and so shared latch
                    // is usually available. If not, cause might be a deadlock. To
                    // be safe, always release commit lock and start over.
                    if (root.tryAcquireShared()) {
                        break;
                    }

                    commitLock.unlock();
                }
            }

            final long redoNum, redoPos, redoTxnId;
            if (redo == null) {
                redoNum = 0;
                redoPos = 0;
                redoTxnId = 0;
            } else {
                // Switch and capture state while commit lock is held.
                redo.checkpointSwitch();
                redoNum = redo.checkpointNumber();
                redoPos = redo.checkpointPosition();
                redoTxnId = redo.checkpointTransactionId();
            }

            if (mEventListener != null) {
                mEventListener.notify(EventType.CHECKPOINT_BEGIN,
                                      "Checkpoint begin: %1$d, %2$d", redoNum, redoPos);
            }

            mCheckpointFlushState = CHECKPOINT_FLUSH_PREPARE;

            UndoLog masterUndoLog;
            try {
                // TODO: I don't like all this activity with exclusive commit
                // lock held. UndoLog can be refactored to store into a special
                // Tree, but this requires more features to be added to Tree
                // first. Specifically, large values and appending to them.

                final long masterUndoLogId;
                synchronized (mTxnIdLock) {
                    int count = mUndoLogCount;
                    if (count == 0) {
                        masterUndoLog = null;
                        masterUndoLogId = 0;
                    } else {
                        masterUndoLog = new UndoLog(this, 0);
                        byte[] workspace = null;
                        for (UndoLog log = mTopUndoLog; log != null; log = log.mPrev) {
                            workspace = log.writeToMaster(masterUndoLog, workspace);
                        }
                        masterUndoLogId = masterUndoLog.topNodeId();
                        if (masterUndoLogId == 0) {
                            // Nothing was actually written to the log.
                            masterUndoLog = null;
                        }
                    }
                }

                mPageDb.commit(new PageDb.CommitCallback() {
                    @Override
                    public byte[] prepare() throws IOException {
                        return flush(redoNum, redoPos, redoTxnId, masterUndoLogId);
                    }
                });
            } catch (IOException e) {
                if (mCheckpointFlushState == CHECKPOINT_FLUSH_PREPARE) {
                    // Exception was thrown with locks still held.
                    mCheckpointFlushState = CHECKPOINT_NOT_FLUSHING;
                    root.releaseShared();
                    mPageDb.exclusiveCommitLock().unlock();
                }
                throw e;
            }

            if (masterUndoLog != null) {
                // Delete the master undo log, which won't take effect until
                // the next checkpoint.
                masterUndoLog.truncate(false);
            }

            // Note: This step is intended to discard old redo data, but it can
            // get skipped if process exits at this point. Data is discarded
            // again when database is re-opened.
            if (mRedoWriter != null) {
                mRedoWriter.checkpointFinished();
            }

            if (mEventListener != null) {
                double duration = (System.nanoTime() - mLastCheckpointNanos) / 1000000000.0;
                mEventListener.notify(EventType.CHECKPOINT_BEGIN,
                                      "Checkpoint completed in %1$1.3f seconds",
                                      duration, TimeUnit.SECONDS);
            }
        }
    }

    /**
     * Method is invoked with exclusive commit lock and shared root node latch
     * held. Both are released by this method.
     */
    private byte[] flush(final long redoNum, final long redoPos, final long redoTxnId,
                         final long masterUndoLogId)
        throws IOException
    {
        final long txnId;
        synchronized (mTxnIdLock) {
            txnId = mTxnId;
        }
        final Node root = mRegistry.mRoot;
        final long rootId = root.mId;
        final int stateToFlush = mCommitState;
        mHasCheckpointed = true; // Must be set before switching commit state.
        mCheckpointFlushState = stateToFlush;
        mCommitState = (byte) (stateToFlush ^ 1);
        root.releaseShared();
        mPageDb.exclusiveCommitLock().unlock();

        if (mRedoWriter != null) {
            mRedoWriter.checkpointStarted();
        }

        if (mEventListener != null) {
            mEventListener.notify(EventType.CHECKPOINT_FLUSH, "Flushing all dirty nodes");
        }

        try {
            mAllocator.flushDirtyNodes(stateToFlush);
        } finally {
            mCheckpointFlushState = CHECKPOINT_NOT_FLUSHING;
        }

        byte[] header = new byte[HEADER_SIZE];
        writeIntLE(header, I_ENCODING_VERSION, ENCODING_VERSION);
        writeLongLE(header, I_ROOT_PAGE_ID, rootId);
        writeLongLE(header, I_MASTER_UNDO_LOG_PAGE_ID, masterUndoLogId);
        writeLongLE(header, I_TRANSACTION_ID, txnId);
        writeLongLE(header, I_CHECKPOINT_NUMBER, redoNum);
        writeLongLE(header, I_REDO_TXN_ID, redoTxnId);
        writeLongLE(header, I_REDO_POSITION, redoPos);

        return header;
    }
}<|MERGE_RESOLUTION|>--- conflicted
+++ resolved
@@ -2253,19 +2253,12 @@
      * less than 11 (can be 9 if full value length is < 65536)
      * @return null if max is too small
      */
-<<<<<<< HEAD
     byte[] fragment(Node caller, final byte[] value, final long vlength, int max)
         throws IOException
     {
         int pageSize = mPageSize;
         long pageCount = vlength / pageSize;
         int remainder = (int) (vlength % pageSize);
-=======
-    byte[] fragment(Node caller, byte[] value, int max) throws IOException {
-        int pageSize = mPageSize;
-        int pageCount = value.length / pageSize;
-        int remainder = value.length % pageSize;
->>>>>>> d234a35c
 
         if (vlength >= 65536) {
             // Subtract header size, full length field size, and size of one pointer.
@@ -2817,17 +2810,6 @@
         }
     }
 
-<<<<<<< HEAD
-    static long levelCap(int pageSize, int level) {
-        if (level == 0) {
-            return pageSize;
-        } else if (level == 1) {
-            return pageSize * (pageSize / 6);
-        } else {
-            // Works for all levels, but why do floating point stuff for the common cases?
-            return pageSize * (long) Math.pow((double) (pageSize / 6), level);
-        }
-=======
     private static long[] calculateInodeLevelCaps(int pageSize) {
         long[] caps = new long[10];
         long cap = pageSize;
@@ -2855,7 +2837,6 @@
 
     long levelCap(int level) {
         return mFragmentInodeLevelCaps[level];
->>>>>>> d234a35c
     }
 
     /**
